--- conflicted
+++ resolved
@@ -1,8 +1,3 @@
-<<<<<<< HEAD
-=======
-
-import discord
->>>>>>> f8dbadf3
 from redbot.core import Config, commands
 from redbot.core.bot import Red
 from redbot.core.utils.chat_formatting import humanize_list
