--- conflicted
+++ resolved
@@ -1,10 +1,6 @@
 import asyncio
 import re
-<<<<<<< HEAD
-from typing import Dict, Union
-=======
-from typing import Any, Awaitable, Callable, Dict, List, Tuple
->>>>>>> a1849867
+from typing import Any, Awaitable, Callable, Dict, List, Tuple, Union
 
 import discord
 from discord.ext.commands.converter import EmojiConverter, RoleConverter, TextChannelConverter
@@ -194,7 +190,6 @@
         return final
 
 
-<<<<<<< HEAD
 def group_embeds_by_fields(*fields: Dict[str, Union[str, bool]], per_embed: int = 3):
     """
     This was the result of a big brain moment i had
@@ -210,7 +205,8 @@
         for field in fields_to_add:
             groups[ind].add_field(**field)
     return groups
-=======
+
+
 async def ask_for_answers(
     ctx: commands.Context,
     questions: List[Tuple[str, str, str, Callable[[discord.Message], Awaitable[Any]]]],
@@ -257,7 +253,6 @@
         final[key] = answer
 
     return final
->>>>>>> a1849867
 
 
 async def valid_role(ctx: commands.Context, role: discord.Role):
