--- conflicted
+++ resolved
@@ -28,11 +28,7 @@
     Helps you in counting and tracking user donations (**for discord bot currencies**) and automatically assigning them roles.
     """
 
-<<<<<<< HEAD
     __version__ = "2.4.0"
-=======
-    __version__ = "2.3.4"
->>>>>>> 29eeb2a1
     __author__ = ["crayyy_zee#2900"]
 
     def __init__(self, bot: Red):
