import asyncio
import operator
import time
from typing import Dict, List, Optional

import discord
<<<<<<< HEAD
from discord.embeds import EmptyEmbed
from discord.ext.commands.converter import Greedy, RoleConverter, TextChannelConverter
from discord.ext.commands.errors import ChannelNotFound
from redbot.core import Config, commands
from redbot.core.bot import Red
from redbot.core.utils.chat_formatting import box, humanize_list, humanize_number
from tabulate import tabulate
=======
from discord.ext.commands.converter import Greedy
from redbot.core import Config, commands
from redbot.core.bot import Red
from redbot.core.commands import RedHelpFormatter
from redbot.core.utils.chat_formatting import box, humanize_list, humanize_number, pagify
from redbot.core.utils.menus import DEFAULT_CONTROLS, menu, start_adding_reactions
from redbot.core.utils.predicates import MessagePredicate, ReactionPredicate
from tabulate import tabulate

from donationlogging.models import DonationManager, DonoUser
>>>>>>> a1849867

from .models import DonationManager, DonoUser
from .utils import *
from .views import CategorySelectView, PaginationView, YesOrNoView

MEDALS = ["🥇", "🥈", "🥉"]


class DonationLogging(commands.Cog):
    """
    Donation logging commands.
    Helps you in counting and tracking user donations (**for discord bot currencies**) and automatically assigning them roles.
    """

    __version__ = "2.1.0"
    __author__ = ["crayyy_zee#2900"]

    def __init__(self, bot: Red):
        self.bot = bot
        self.cache: DonationManager = None
        self.config = Config.get_conf(None, 123_6969_420, True, "DonationLogging")

        default_guild = {
            "managers": [],
            "logchannel": None,
            "autoadd": False,
            "autoremove": False,
            "setup": False,
        }

        self.config.register_global(migrated=False)
        self.config.register_guild(**default_guild)
        self.config.register_member(notes={})

        self.conv = MoniConverter().convert  # api for giveaway cog.

    @classmethod
    async def initialize(cls, bot):
        s = cls(bot)

        s.cache = await DonationManager.initialize(bot)

        return s

    def format_help_for_context(self, ctx: commands.Context):
        pre_processed = super().format_help_for_context(ctx)
        n = "\n" if "\n\n" not in pre_processed else ""
        text = [
            f"{pre_processed}{n}",
            f"Cog Version: **{self.__version__}**",
            f"Author: {humanize_list(self.__author__)}",
        ]
        return "\n".join(text)

    def cog_unload(self):
        asyncio.create_task(self.cache._back_to_config())

    async def get_old_data(self, guild: discord.Guild):
        all_members = await self.config.all_members(guild)
        if all_members:
            return {
                str(k): v["donations"] for k, v in all_members.items()
            }  # return strid, donations pair.
        return None

    async def red_delete_data_for_user(self, *, requester, user_id: int):
        if requester not in ("discord_deleted_user", "user"):
            return
        self.cache.delete_all_user_data(user_id)

    @commands.group(name="dono", invoke_without_command=True)
    async def dono(self, ctx):
        """
        Donation Logging for your server.

        (For currency based bots on discord)"""
        await ctx.send_help("dono")

    @dono.command(name="setup")
    @commands.guild_only()
    @commands.has_permissions(administrator=True)
    async def setup(self, ctx: commands.Context):
        """
        A step by step interactive setup command.

        This helps you setup the logging channel and the manager roles.

        This is a one time command per guild.

        Alternatively you can use the `[p]donoset managers` and `[p]donoset logchannel` commands."""
        if await self.config.guild(ctx.guild).setup():
            return await ctx.send("This setup is a one time process only.")
        view = YesOrNoView(
            ctx,
            "Ok, Let's continue. Please provide answers to the following questions properly.",
            "Ok, I'll wait for another time.",
        )
        view.mesage = await ctx.send(
            "Ok so you want to setup donation logging for your server. Type `yes` to start the process and `no` to cancel.",
            view=view,
        )
        timed_out = await view.wait()
        if not view.value:
            return

        questions = [
            (
                "Which roles do you want to be able to manage donations?",
                "You can provide multiple roles. Send their ids/mentions/names all in one message separated by a comma.",
                "roles",
                manager_roles(ctx),
            ),
            (
                "Which channel do you want the donations to be logged to?",
                "Type 'None' if you dont want that",
                "channel",
                channel_conv(ctx),
            ),
            (
                "What would you like your first donation logging currency category to be named?",
                "Send its name and emoji (id only) separated by a comma."
                "You can use custom emojis as long as the bot has access to it.\nFor example: `dank,⏣`",
                "category",
                category_conv(ctx),
            ),
            (
                "Are there any roles that you would like to be assigned at certain milestones in this category?",
                (
                    "Send amount and roles separate by a comma. "
                    "Multiple roles should also be separated by a colon (:) or just send `none`"
                    "\nFor example: `10000,someroleid:onemoreroleid 15k,@rolemention 20e4,arolename`"
                ),
                "milestones",
                amountrole_conv(ctx),
            ),
        ]

        answers = await ask_for_answers(ctx, questions, 60)

        if not answers:
            return

        roles = answers["roles"]
        channel = answers["channel"]
        bank = answers["category"]
        pairs = answers["milestones"]

        emb = discord.Embed(title="Is all this information valid?", color=await ctx.embed_color())
        emb.add_field(
            name=f"Question: `{questions[0][0]}`",
            value=f"Answer: `{' '.join([role.name for role in roles])}`",
            inline=False,
        )
        emb.add_field(
            name=f"Question: `{questions[1][0]}`",
            value=f"Answer: `{f'#{channel.name}' if channel else 'None'}`",
            inline=False,
        )
        emb.add_field(
            name=f"Question: `{questions[2][0]}`",
            value=f"Answer: {bank.emoji} `{bank.name}`",
            inline=False,
        )
        ans4 = "\n".join(
            [
                f"{humanize_list([role.name for role in roles])} for {humanize_number(amount)} donations"
                for amount, roles in pairs.items()
            ]
        )
        emb.add_field(
            name=f"Question: `{questions[3][0]}`",
<<<<<<< HEAD
            value=f"Answer: \n`{ans4}`" if pairs else f"Answer: `None given.`",
=======
            value=f"Answer: \n`{ans4}`" if pairs else f"Answer: `None given`.",
>>>>>>> a1849867
            inline=False,
        )
        view = YesOrNoView(
            ctx, "", "Aight, retry the command and do it correctly this time.", timeout=60
        )
        view.message = await ctx.send(embed=emb, view=view)
        await view.wait()
        if not view.value:
            return await self.category_remove(ctx, bank)

        await self.config.guild(ctx.guild).logchannel.set(channel.id if channel else None)
        await self.config.guild(ctx.guild).managers.set([role.id for role in roles])
        await self.config.guild(ctx.guild).setup.set(True)
        if pairs:
            await bank.setroles(pairs)
        await self.cache.set_default_category(ctx.guild.id, bank)

        if old_data := await self.get_old_data(ctx.guild):
            view = YesOrNoView(
                ctx,
                "Updated new category with old data :D You can now continue logging donations normally.",
                "Alright removing this redundant data. You can now start logging donations.",
                timeout=60,
            )
            view.message = await ctx.send(
                "Old donation logging data was found for this guild. "
                "\nWould you like to associate it with the category you just registered? "
                "\nIf not, this data will be cleared and will not be able to be recovered.",
                view=view,
            )
            await view.wait()
            if not view.value:
                return

            else:
                return bank._data.update(old_data)

        return await ctx.send(
            f"Alright. I've noted that down. You can now start logging donations."
        )

    @dono.command(name="roles")
    @commands.guild_only()
    @setup_done()
    @commands.has_guild_permissions(administrator=True)
    async def roles(self, ctx: commands.Context, category: CategoryConverter = None):
        """
        Shows the donation autoroles for the category provided.
        If the category isn't provided, shows all the category autoroles.

        These are set initially in the `[p]dono setup` command
        but can also be set with `[p]donoset addroles`"""

        cat_roles: Dict[DonoBank, Dict[int, List[discord.Role]]] = {}
        embeds = {}
        all_cats = await self.cache.get_all_dono_banks(ctx.guild.id)
        for cat in all_cats:
            roles = await cat.getroles(ctx)
            cat_roles[cat] = roles

        embeds["all"] = final_embed = discord.Embed(
            title=f"All donations autoroles in {ctx.guild}!", color=await ctx.embed_colour()
        )
        for cat, ardict in cat_roles.items():
            role_desc = "\n".join(
                [
                    f"{humanize_list([role.name for role in roles])} for {humanize_number(amount)} donations"
                    for amount, roles in ardict.items()
                ]
                or ["No roles setup for this category."]
            )
            final_embed.add_field(
                name="Category: " + cat.name.title().center(len(cat.name) + 4, "*"),
                value=role_desc,
                inline=False,
            )

            embeds[cat.name] = cat_embed = discord.Embed(
                title=f"Autoroles for {cat.name} in {ctx.guild.name}!",
                description=role_desc,
                color=await ctx.embed_colour(),
            )
            cat_embed.set_footer(text=f"{ctx.guild.name}", icon_url=ctx.author.display_avatar.url)

        if not await self.config.guild(ctx.guild).autoadd():
            final_embed.set_footer(
                text="These roles are dull and wont be automatically added/removed since auto adding of roles is disabled for this server."
            )

        view = CategorySelectView(ctx, all_cats, embeds, True, timeout=60)
        view.message = await ctx.send(embed=final_embed, view=view)

    @dono.command(name="bal", aliases=["mydono"])
    @commands.guild_only()
    @setup_done()
    async def bal(self, ctx, category: CategoryConverter = None):
        """
        Check the amount you have donated in the current server

        For admins, if you want to check other's donations, use `[p]dono check`"""
        all_categories = await self.cache.get_all_dono_banks(ctx.guild.id)
        embeds = {}
        embeds["all"] = final_embed = discord.Embed(
            title=f"All your donations in **__{ctx.guild.name}__**",
            description=f"Total amount donated overall: {humanize_number(sum([bank.get_user(ctx.author.id).donations for bank in all_categories]))}",
            color=await ctx.embed_color(),
        )
        for cat in all_categories:
            donos = cat.get_user(ctx.author.id).donations
            emoji = cat.emoji

            embeds[cat.name] = discord.Embed(
                title=f"Your donations in **__{ctx.guild.name}__** for **__{cat.name}__**",
                description=f"Donated: {emoji} *{humanize_number(donos)}*",
                color=await ctx.embed_color(),
            )

            final_embed.add_field(
                name=f"*{cat.name.title()}*",
                value=f"Donated: {cat.emoji} {humanize_number(donos)}",
                inline=True,
            )

        final_embed.set_author(name=ctx.author, icon_url=ctx.author.display_avatar.url)
        final_embed.set_footer(
            text="Thanks for donating <3", icon_url=getattr(ctx.guild.icon, "url", EmptyEmbed)
        )

        view = CategorySelectView(
            ctx,
            all_categories,
            embeds,
            True,
            placeholder="Select category to show balance of....",
            timeout=60,
        )
        view.message = await ctx.send(embed=final_embed, view=view)

    async def dono_log(
        self, ctx, action, user, amount, donos, bank, role=None, note=None
    ):  # API for giveaways.
        emoji = bank.emoji
        embed = discord.Embed(
            title="***__Added!__***" if action.lower() == "add" else "***__Removed!__***",
            description=f"{emoji} {humanize_number(amount)} was "
            f"{'added to' if action.lower() == 'add' else 'removed from'} {user.name}'s donations balance.\n",
            color=await ctx.embed_color(),
        )
        embed.add_field(name="Category: ", value=f"**{bank.name.title()}**", inline=True)
        embed.add_field(name="Note: ", value=note if note else "No note taken.", inline=False)
        embed.add_field(
            name="Their total donations are: ", value=f"{emoji} {humanize_number(donos)}"
        )
        embed.add_field(
            name="Jump Link To The Command:", value=f"[click here]({ctx.message.jump_url})"
        )
        embed.set_footer(
            text=f"Command executed by: {ctx.author.display_name}",
            icon_url=getattr(ctx.guild.icon, "url", EmptyEmbed),
        )

        chanid = await self.config.guild(ctx.guild).logchannel()

        if chanid and chanid != "none":
            log = ctx.guild.get_channel(int(chanid))
            if log:
                await log.send(role, embed=embed)
            else:
                await ctx.send(role + "\n Couldn't find the logging channel.", embed=embed)
            await ctx.tick()

        elif not chanid:
            await ctx.send(role, embed=embed)

    async def add_note(self, member, message, flag={}, category: DonoBank = None):
        if note := flag.get("note"):
            data = {
                "content": note,
                "message_id": message.id,
                "channel_id": message.channel.id,
                "author": message.author.id,
                "at": int(time.time()),
                "category": category.name,
            }
            async with self.config.member(member).notes() as notes:
                if not notes:
                    notes[1] = data

                else:
                    notes[len(notes) + 1] = data

            return data["content"]

        return

    async def get_member_notes(self, member: discord.Member):
        async with self.config.member(member).notes() as notes:
            return notes

    @dono.command(name="add", usage="[category] <amount> [user] [--note]")
    @is_dmgr()
    @commands.guild_only()
    @setup_done()
    async def add(
        self,
        ctx,
        category: Optional[CategoryConverter] = None,
        amount: MoniConverter = None,
        user: Optional[discord.Member] = None,
        *,
        flag: flags = None,
    ):
        """
        Add an amount to someone's donation balance.

        This requires either one of the donation manager roles or the bot mod role.
        The category must be the name of a registered category. These can be seen with `[p]donoset category list`
        [--note] parameter is a flag used for setting notes for a donation
        For example:
            `[p]dono add dank 1000 @Twentysix --note hes cute`"""
        user = user or ctx.author

        if not amount:
            return await ctx.send_help()

        category: DonoBank = category or await self.cache.get_default_category(ctx.guild.id)

        u = category.get_user(user.id)

        donos = u.add(amount)
        note = await self.add_note(user, ctx.message, flag if flag else {}, category)

        if not await self.config.guild(ctx.guild).autoadd():
            role = f"Auto role adding is disabled for this server. Enable with `{ctx.prefix}donoset autorole add true`."
        else:
            role = await category.addroles(ctx, user)
        await self.dono_log(ctx, "add", user, amount, donos, category, role, note)
        await self.cache._back_to_config()

    @dono.command(name="remove", usage="[category] <amount> [user] [--note]")
    @is_dmgr()
    @commands.guild_only()
    @setup_done()
    async def remove(
        self,
        ctx,
        category: Optional[CategoryConverter] = None,
        amount: MoniConverter = None,
        user: Optional[discord.Member] = None,
        *,
        flag: flags = None,
    ):
        """
        Remove an amount from someone's donation balance.

        The category must be the name of a registered category. These can be seen with `[p]donoset category list`
        This requires either one of the donation manager roles or the bot mod role."""
        user = user or ctx.author

        if not amount:
            return await ctx.send_help()

        category: DonoBank = category or await self.cache.get_default_category(ctx.guild.id)

        u = category.get_user(user.id)
        donation = u.remove(amount)

        if not await self.config.guild(ctx.guild).autoremove():
            role = f"Auto role removing is disabled for this server. Enable with `{ctx.prefix}donoset autorole remove true`."
        else:
            role = await category.removeroles(ctx, user)
        note = await self.add_note(user, ctx.message, flag if flag else {}, category)

        await self.dono_log(ctx, "remove", user, amount, donation, category, role, note)
        await self.cache._back_to_config()

    @dono.command(
        name="reset",
        description="Parameters:\n\n<user> user to reset the donation balance of.",
        help="Resets a person's donation balance. Requires the manager role.",
    )
    @is_dmgr()
    @commands.guild_only()
    @setup_done()
    async def reset(
        self, ctx, category: Optional[CategoryConverter] = None, user: discord.Member = None
    ):
        """
        Reset a category or a user's donation balance.

        The category must be the name of a registered category. These can be seen with `[p]donoset category list`
        If a user isn't provided, this command will reset all the users in the category.
        If a category isn't provided, this command will reset the user's donation balance for all categories.
        This requires either one of the donation manager roles or the bot mod role."""
        if user:
            if not category:
                view = YesOrNoView(
                    ctx, f"{user.mention}'s donations have been reset.", "Alright!", timeout=60
                )
                view.message = await ctx.send(
                    f"You didn't provide a category to reset, are you sure you want to reset all donations of {user}? "
                    "Press `yes` or `no`.",
                    view=view,
                )
                await view.wait()
                if not view.value:
                    return

                await self.cache.delete_all_user_data(user.id, ctx.guild.id)
                return

            category.remove_user(user.id)
            emoji = category.emoji

            embed = discord.Embed(
                title="***__Reset!__***",
                description=f"Resetted {user.name}'s donation bal. Their current donation amount is {emoji} 0",
                color=await ctx.embed_color(),
            )
            embed.add_field(name="Category: ", value=f"{category.name.title()}", inline=False)
            embed.add_field(
                name="Jump Link To The Command:", value=f"[click here]({ctx.message.jump_url})"
            )
            embed.set_footer(
                text=f"Command executed by: {ctx.author.display_name}",
                icon_url=getattr(ctx.guild.icon, "url", EmptyEmbed),
            )

            chanid = await self.config.guild(ctx.guild).logchannel()

            role = await category.removeroles(ctx, user)

            if chanid and chanid != "none":
                channel = await self.bot.fetch_channel(chanid)
                await ctx.tick()
                await channel.send(role, embed=embed)
            else:
                await ctx.send(role, embed=embed)

        else:
            if not category:
                return await ctx.send(
                    "You need to provide either a category or a user to reset or both."
                )
            view = YesOrNoView(
                ctx,
                f"Category **`{category.name}`**'s donations have been reset.",
                "Alright!",
                timeout=60,
            )
            view.message = await ctx.send(
                f"You didn't provide a user to reset, are you sure you want to reset all donations of the category `{category.name}`? "
                "Press `yes` or `no`.",
                view=view,
            )

            if not view.value:
                return

            category._data = {}

    @dono.command(name="notes", aliases=["note"])
    @commands.guild_only()
    @is_dmgr()
    @setup_done()
    async def check_notes(self, ctx, member: Optional[discord.Member] = None, number=None):
        """
        See donation notes taken for users.

        Theses are set with the `--note` flag in either
        `[p]dono add` or `[p]dono remove` commands."""
        member = member or ctx.author
        notes = await self.get_member_notes(member)
        if not notes:
            return await ctx.send(f"*{member}* has no notes!")
        if number is not None:
            note = notes.get(str(number))
            if not note:
                return await ctx.send(
                    f"That doesn't seem to a valid note! **{member}** only has *{len(notes)}* notes."
                )

            embed = discord.Embed(
                title=f"{member.display_name.capitalize()}'s Notes!",
                description=f"Note taken on <t:{int(note['at'])}:D>",
                color=discord.Color.green(),
            )
            embed.add_field(
                name=f"**Note Number {number}**",
                value=f"*[{note['content']}]({(await (self.bot.get_channel(note['channel_id'])).fetch_message(int(note['message_id']))).jump_url})*",
                inline=False,
            )
            if cat := note.get("category"):
                embed.add_field(name="Category: ", value=f"**{cat.title()}**", inline=False)
            embed.set_footer(
                text=f"Note taken by {await self.bot.get_or_fetch_member(ctx.guild, note['author'])}"
            )
            return await ctx.send(embed=embed)

        # Thanks to epic guy for this suggestion :D

        fields = []

        embed = discord.Embed(
            title=f"{member.name.capitalize()}'s Notes!", color=await ctx.embed_color()
        )
        embed.set_footer(text=f"{len(notes)} notes", icon_url=ctx.author.display_avatar.url)

        for key, value in notes.items():
            field = {
                "name": f"**Note Number {key}.**",
                "value": f"*[{value['content'][:20] if len(value['content']) > 20 else value['content']}]({(await(self.bot.get_channel(value['channel_id'])).fetch_message(int(value['message_id']))).jump_url})*",
                "inline": False,
            }
            fields.append(field)

        embeds = group_embeds_by_fields(*fields)

        for ind, i in enumerate(embeds, 1):
            i.title = f"{member.name.capitalize()}'s Notes!"
            i.color = await ctx.embed_color()
            i.set_footer(
                text=f"Use `{ctx.prefix}notes {member} [number]` to look at a specific note.\nPage {ind}/{len(embeds)}.",
                icon_url=ctx.author.display_avatar.url,
            )

        view = PaginationView(ctx, embeds, 60, True if len(embeds) > 2 else False)
        await view.start()

    @dono.command(name="check")
    @commands.guild_only()
    @is_dmgr()
    @setup_done()
    async def check(self, ctx, user: discord.Member = None, category: CategoryConverter = None):
        """
        Check someone's donation balance.

        The category must be the name of a registered category. These can be seen with `[p]donoset category list`
        This requires either one of the donation manager roles or the bot mod role."""
        if not user:
            await ctx.send("Please mention a user or provide their id to check their donations")
            return

        banks = await self.cache.get_all_dono_banks(ctx.guild.id)
        embeds = {}
        embeds["all"] = final_embed = discord.Embed(
            title=f"All of {user}'s donations in **__{ctx.guild.name}__**",
            description=f"Total amount donated overall: {humanize_number(sum([bank.get_user(user.id).donations for bank in banks]))}",
            color=await ctx.embed_color(),
        )
        for bank in banks:
            donations = bank.get_user(user.id).donations
            final_embed.add_field(
                name=f"*{bank.name.title()}*",
                value=f"Donated: {bank.emoji} {humanize_number(donations)}",
                inline=True,
            )

            notes = len(await self.get_member_notes(user))

            embeds[bank.name] = (
                discord.Embed(
                    title=f"{user}'s donations in **__{ctx.guild.name}__**",
                    description=f"Total amount donated: {bank.emoji}{humanize_number(donations)}\n\nThey have **{notes}** notes",
                    color=discord.Color.random(),
                )
                .set_author(name=user, icon_url=user.display_avatar.url)
                .set_footer(
                    text=f"{ctx.guild.name}", icon_url=getattr(ctx.guild.icon, "url", EmptyEmbed)
                )
            )

        view = CategorySelectView(
            ctx, banks, embeds, True, placeholder="Select a category...", timeout=60
        )
        view.message = await ctx.send(embed=final_embed, view=view)

    @dono.command(name="amountcheck", aliases=["ac"])
    @commands.guild_only()
    @is_dmgr()
    @setup_done()
    async def dono_amountcheck(
        self,
        ctx: commands.Context,
        category: CategoryConverter,
        function: str,
        amount: MoniConverter,
    ):
        """
        See who has donated more/less than the given amount in the given category.

        The fuction is one of `less` or `more`. Pretty much self explanatory but if u pass `less`,
        it will return users that have doanted less than that amount, and more does the opposite.
        This sends an embedded list of user mentions alonside their ids.
        The category must be the name of a registered category. These can be seen with `[p]donoset category list`
        This requires either one of the donation manager roles or the bot mod role."""

        if not function.lower() in ["less", "more"]:
            return await ctx.send("Valid function arguments are: `less` or `more`")

        cat: DonoBank = category
        lb = cat.get_leaderboard()

        if not lb:
            return await ctx.send(
                "No donations have been made yet for the category **`{}`**".format(cat.name)
            )

        op = operator.ge if function == "more" else operator.le

        lb = filter(lambda x: op(x.donations, amount), lb)

        final = [(x.user, f"{x.donations:,}") for x in lb]
        if not final:
            return await ctx.send(
                "No users have donated `{}` than **`{}`** in the category **`{}`**".format(
                    function, amount, cat.name
                )
            )

        headers = ["UserName", "Donations"]

        msg = tabulate(final, tablefmt="rst", showindex=True, headers=headers)
        pages = []
        title = f"Donation Leaderboard for {cat.name}\n\t{function.capitalize()} than {amount:,}"

        for page in pagify(msg, delims=["\n"], page_length=700):
            page = title + "\n\n" + page + "\n\n"
            pages.append(box(page, lang="html"))

        if len(pages) == 1:
            return await ctx.send(pages[0])
        return await menu(ctx, pages, DEFAULT_CONTROLS)

    @dono.command(
        name="leaderboard",
        aliases=["lb", "topdonators"],
    )
    @commands.guild_only()
    @setup_done()
    async def leaderboard(self, ctx):
        """
        See the top donators in the server.

        The category must be the name of a registered category. These can be seen with `[p]donoset category list`
        Use the <topnumber> parameter to see the top `x` donators."""

        banks = await self.cache.get_all_dono_banks(ctx.guild.id)
        embeds = {}
        embeds["all"] = final_embed = discord.Embed(
            title="Top donator for each category in {}".format(ctx.guild.name),
            color=await ctx.embed_color(),
        )

        for bank in banks:
            leaderboard = bank.get_leaderboard()
            leaderboard = list(filter(lambda x: x.donations > 0, leaderboard))
            if leaderboard:
                top_dono = leaderboard[0]
                user = top_dono.user

                final_embed.add_field(
                    name=f"Category: **`{bank.name}`**: ",
                    value=f"{user.mention if user else top_dono.user_id + ' (user not found)'} - {humanize_number(top_dono.donations)}",
                    inline=False,
                )

                # -------- Tabulating per category --------
                index = []
                final = []
                headers = ["User", "Donations"]
                for i, donator in enumerate(leaderboard, 1):
                    donations = donator.donations
                    name = getattr(donator.user, "name", f"{donator.user_id} (user not found)")

                    final.append((name, donations))
                    try:
                        app = MEDALS[i - 1]
                    except IndexError:
                        app = i
                    index.append(app)

                    if i == 15:
                        break

                msg = box(tabulate(final, showindex=index, headers=headers, tablefmt="rst"))

            else:
                msg = "**No donations have been made for this category yet!**"

                final_embed.add_field(
                    name=f"Category: **`{bank.name}`**: ", value=msg, inline=False
                )

            embeds[bank.name] = embed = (
                discord.Embed(
                    title=f"Top donators for **__{bank.name.title()}__**",
                    description=msg,
                    color=await ctx.embed_color(),
                )
                .set_author(name=ctx.guild.name)
                .set_footer(
                    icon_url=getattr(ctx.guild.icon, "url", EmptyEmbed),
                )
            )
            try:
                emoji = await EmojiConverter().convert(ctx, str(bank.emoji))
                embed.set_thumbnail(url=emoji.url)

            except Exception:
                pass

        view = CategorySelectView(
            ctx,
            banks,
            embeds,
            True,
            placeholder="Select a category to show leaderboard...",
            timeout=60,
        )
        view.message = await ctx.send(embed=final_embed, view=view)

    @commands.group(name="donoset", invoke_without_command=True)
    @commands.mod_or_permissions(administrator=True)
    @setup_done()
    async def donoset(self, ctx):
        """
        Base command for changing donation settings for your server."""

    @donoset.group(name="autorole", invoke_without_command=True)
    @commands.mod_or_permissions(administrator=True)
    @setup_done()
    async def autorole(self, ctx):
        """
        Change settings for Auto donation roles behaviour in your server."""
        await ctx.send_help("donoset autorole")

    @autorole.command(name="add")
    @commands.mod_or_permissions(administrator=True)
    @setup_done()
    async def ar_add(self, ctx, true_or_false: bool):
        """
        Set whether donation roles(set with `[p]donoset addroles`) automatically get added to users or not.

        \n<true_or_false> is supposed to be either of True or False.
        True to enable and False to disable."""
        toggle = await self.config.guild(ctx.guild).autoadd()
        if toggle and true_or_false:
            return await ctx.send("Auto-role adding is already enabled for this server.")
        elif not toggle and not true_or_false:
            return await ctx.send("Auto-role adding is already disabled for this server.")

        await self.config.guild(ctx.guild).autoadd.set(true_or_false)
        return await ctx.send(
            f"{'Disabled' if true_or_false == False else 'Enabled'} auto role adding for this server"
        )

    @autorole.command(name="remove")
    @commands.mod_or_permissions(administrator=True)
    @setup_done()
    async def ar_remove(self, ctx, true_or_false: bool):
        """
        Set whether donation roles (set with `[p]donoset roles`) automatically get removed from users or not.

        \n<true_or_false> is supposed to be either of True or False.
        True to enable and False to disable."""
        toggle = await self.config.guild(ctx.guild).autoremove()
        if toggle and true_or_false:
            return await ctx.send("Auto-role removing is already enabled for this server.")
        elif not toggle and not true_or_false:
            return await ctx.send("Auto-role removing is already disabled for this server.")

        await self.config.guild(ctx.guild).autoremove.set(true_or_false)
        return await ctx.send(
            f"{'Disabled' if true_or_false == False else 'Enabled'} auto role removing for this server"
        )

    @donoset.group(name="category", invoke_without_command=True)
    @commands.mod_or_permissions(administrator=True)
    @setup_done()
    async def category(self, ctx):
        """
        Manage currency categories in your guild.

        These allow you to log donations of multiple different currencies.
        """
        return await ctx.send_help()

    @category.command(name="add")
    @commands.mod_or_permissions(administrator=True)
    @setup_done()
    async def category_add(self, ctx, *categories: CategoryMaker):
        """
        Add a new category to your server.

        You can add multiple categories at once.
        The format for a category definition is `name,emoji`.
        Multiple categories should be separated by a space. `name,emoji anothername,emoji2 thirdcategory,emoji3`
        """
        if not categories:
            return await ctx.send("You need to specify at least one category.")
        guild = ctx.guild
        await ctx.send(
            (
                (
                    "The following new categories have been added: "
                    if len(categories) > 1
                    else "The following category has been added: "
                )
                + "\n"
                + "\n".join(
                    f"{categories.index(category) + 1}:  {category.name} - {category.emoji}"
                    for category in categories
                )
            )
        )

    @category.command(name="remove")
    @commands.mod_or_permissions(administrator=True)
    @setup_done()
    async def category_remove(self, ctx, *categories: CategoryConverter):
        """
        Remove a category from your server.

        You can remove multiple categories at once.
        Send their names separated with a space.
        For example:
        `name anothername thirdcategory`"""
        if not categories:
            return await ctx.send("You need to specify at least one category.")
        for category in categories:
            self.cache._CACHE.remove(category)
            await self.cache.config.custom("guild_category", ctx.guild.id, category.name).clear()

        async with self.cache.config.guild(ctx.guild).categories() as cats:
            for category in categories:
                del cats[category.name]

        await ctx.send("Given categories have been deleted!")

    @category.command(name="list")
    @commands.mod_or_permissions(administrator=True)
    @setup_done()
    async def category_list(self, ctx):
        """
        List all currency categories in your server."""
        guild = ctx.guild
        categories = await self.cache.config.guild(guild).categories()
        categories = {category: data["emoji"] for category, data in categories.items()}
        embed = discord.Embed(
            title=f"Registered currency categories in **__{ctx.guild.name}__**",
            description="\n".join(
                [
                    f"{index}: {emoji} {category} "
                    f"{'(default)' if category == await self.cache.get_default_category(ctx.guild.id) else ''}"
                    for index, (category, emoji) in enumerate(categories.items(), 1)
                ]
            ),
            color=await ctx.embed_color(),
        )
        await ctx.send(embed=embed)

    @category.command(name="default")
    @commands.mod_or_permissions(administrator=True)
    @setup_done()
    async def category_default(self, ctx, *, category: CategoryConverter = None):
        """
        See or set the default category for your server.

        if not category is given, it will show the currenct default.

        This category will be used for commands if no category is specified
        in commands that require a category being specified.
        """
        if not category:
            return await ctx.send(
                f"The current default category is: {await self.cache.get_default_category(ctx.guild.id)}"
            )
        await self.cache.set_default_category(ctx.guild.id, category.name)
        await ctx.send(f"Default category for this server has been set to {category.name}")

    @donoset.command(name="addroles")
    @commands.mod_or_permissions(administrator=True)
    @setup_done()
    async def addroles(self, ctx, category: CategoryConverter, *, pairs: AmountRoleConverter):
        """
        Add autoroles for a category.

        The pairs argument should be in this format:
        `amount` `,` `multiple roles separated with a colon(:)`
        For example:
            `10000,someroleid:onemoreroleid 15k,@rolemention 20e4,arolename`"""
        data = await self.cache.config.guild(ctx.guild).categories()
        cop = data.copy()
        cat_roles = cop.get(category.name)
        cat_roles.pop("emoji")

        _pairs = {amount: [role.id for role in roles] for amount, roles in pairs.items()}
        for k, v in _pairs.items():
            k = str(k)
            r = cat_roles.get(k)
            if not r:
                cat_roles.update({k: v})

            else:
                for rid in v:
                    if rid in r:
                        continue
                    r.append(rid)

        async with self.cache.config.guild(ctx.guild).categories() as cats:
            cats[category.name].update(cat_roles)

        embed = discord.Embed(
            title=f"Updated autoroles for {category.name.title()}!", color=await ctx.embed_color()
        )
        rolelist = ""
        for key, value in cat_roles.items():
            rolelist += f"{humanize_list([ctx.guild.get_role(role).name for role in value])} for {humanize_number(key)} donations\n"
        embed.description = f"`{rolelist}`"

        await ctx.send(embed=embed)

    @donoset.command(name="managers")
    @commands.mod_or_permissions(administrator=True)
    @setup_done()
    async def set_managers(self, ctx, add_or_remove, roles: Greedy[discord.Role] = None):
        """Adds or removes managers for your guild.

        This is an alternative to `[p]dono setup`.
        You can use this to add or remove manager roles post setup.

        <add_or_remove> should be either `add` to add roles or `remove` to remove roles.
        """
        if roles is None:
            return await ctx.send("`Roles` is a required argument.")

        async with self.config.guild(ctx.guild).managers() as l:
            for role in roles:
                if add_or_remove.lower() == "add":
                    if not role.id in l:
                        l.append(role.id)

                elif add_or_remove.lower() == "remove":
                    if role.id in l:
                        l.remove(role.id)

        return await ctx.send(
            f"Successfully {'added' if add_or_remove.lower() == 'add' else 'removed'} {len([role for role in roles])} roles."
        )

    @donoset.command(name="logchannel")
    @commands.mod_or_permissions(administrator=True)
    @setup_done()
    async def set_channel(self, ctx, channel: discord.TextChannel = None):
        """Set the donation logging channel or reset it.

        This is an alternative to `[p]dono setup`.
        You can use this to change or reset log channel post setup.
        """

        await self.config.guild(ctx.guild).logchannel.set(None if not channel else channel.id)
        return await ctx.send(
            f"Successfully set {channel.mention} as the donation logging channel."
            if channel
            else "Successfully reset the log channel."
        )

    @donoset.command(name="showsettings", aliases=["showset", "ss"])
    @setup_done()
    async def showsettings(self, ctx):
        """
        See all the configured donation logging settings for your guild.
        """
        data = await self.config.guild(ctx.guild).all()
        categories = await self.cache.get_all_dono_banks(ctx.guild.id)
        managers = (
            humanize_list([(ctx.guild.get_role(i)).mention for i in data["managers"]])
            if data["managers"]
            else data["managers"]
        )

        embed = (
            discord.Embed(
                title=f"Donation Logging settings for {ctx.guild}",
                color=0x303036,
                timestamp=ctx.message.created_at,
            )
            .add_field(
                name="Donation Managers: ",
                value=(managers) if data["managers"] else "None",
                inline=False,
            )
            .add_field(
                name="Log Channel: ",
                value=f"<#{data['logchannel']}>" if data["logchannel"] else "None",
                inline=False,
            )
            .add_field(name="Auto Add Roles: ", value=data["autoadd"], inline=False)
            .add_field(name="Auto Remove Roles: ", value=data["autoremove"])
            .add_field(
                name="Categories: ",
                value=f"{len(categories)} categories: `{humanize_list([i.name for i in categories])}`",
                inline=False,
            )
        )

        await ctx.send(embed=embed)<|MERGE_RESOLUTION|>--- conflicted
+++ resolved
@@ -4,15 +4,7 @@
 from typing import Dict, List, Optional
 
 import discord
-<<<<<<< HEAD
 from discord.embeds import EmptyEmbed
-from discord.ext.commands.converter import Greedy, RoleConverter, TextChannelConverter
-from discord.ext.commands.errors import ChannelNotFound
-from redbot.core import Config, commands
-from redbot.core.bot import Red
-from redbot.core.utils.chat_formatting import box, humanize_list, humanize_number
-from tabulate import tabulate
-=======
 from discord.ext.commands.converter import Greedy
 from redbot.core import Config, commands
 from redbot.core.bot import Red
@@ -23,7 +15,6 @@
 from tabulate import tabulate
 
 from donationlogging.models import DonationManager, DonoUser
->>>>>>> a1849867
 
 from .models import DonationManager, DonoUser
 from .utils import *
@@ -195,11 +186,7 @@
         )
         emb.add_field(
             name=f"Question: `{questions[3][0]}`",
-<<<<<<< HEAD
             value=f"Answer: \n`{ans4}`" if pairs else f"Answer: `None given.`",
-=======
-            value=f"Answer: \n`{ans4}`" if pairs else f"Answer: `None given`.",
->>>>>>> a1849867
             inline=False,
         )
         view = YesOrNoView(
