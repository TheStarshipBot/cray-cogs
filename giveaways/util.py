import asyncio
import datetime
import re
from argparse import ArgumentParser
<<<<<<< HEAD
from typing import Any, Awaitable, Callable, Dict, List, Tuple

import discord
from dateparser import parse
=======

>>>>>>> b9205061
from discord.ext.commands.converter import MemberConverter, TextChannelConverter
from discord.ext.commands.errors import BadArgument
from redbot.core import commands
from redbot.core.utils import mod
<<<<<<< HEAD
from redbot.core.utils.chat_formatting import box
from redbot.core.utils.predicates import MessagePredicate

from giveaways.models import Requirements
=======
>>>>>>> b9205061


def is_gwmanager():
    async def predicate(ctx):
        roles = await ctx.cog.config.get_managers(ctx.guild)
        if roles and any([role in ctx.author.roles for role in roles]):
            return True
        elif (
            ctx.author.guild_permissions.manage_messages == True
            or await mod.is_mod_or_superior(ctx.bot, ctx.author) == True
        ):
            return True

        return False

    return commands.check(predicate)


class prizeconverter(commands.Converter):
    async def convert(self, ctx, argument: str):
        if argument.startswith("--"):
            raise BadArgument("You can't use flags in prize names.")

        return argument


time_regex = re.compile(r"(?:(\d{1,5})(h|s|m|d))+?")
time_dict = {"h": 3600, "s": 1, "m": 60, "d": 86400}


class TimeConverter(commands.Converter):
    async def convert(self, ctx, argument):
        args = argument.lower()
        matches = re.findall(time_regex, args)
        time = 0
        if not matches:
            raise commands.BadArgument("Invalid time format.")
        for key, value in matches:
            try:
                time += time_dict[value] * float(key)
            except KeyError:
                raise commands.BadArgument(
                    f"{value} is an invalid time key! h|m|s|d are valid arguments"
                )
            except ValueError:
                raise commands.BadArgument(f"{key} is not a number!")
        return round(time)


class WinnerConverter(commands.Converter):
    async def convert(self, ctx, argument):
        winner = 0
        if argument.isdigit():
            winner = int(argument)

        else:
            if len(argument) > 1:
                winner = int(
                    float(argument[:-1])
                )  # case where user writes `1w` instead of just an integer.

        return winner


def readabletimer(seconds):
    m, s = divmod(seconds, 60)
    h, m = divmod(m, 60)
    d, h = divmod(h, 24)
    if int(d) == 0 and int(h) == 0 and int(m) == 0:
        sentence = f"**{int(s)}** seconds "
    elif int(d) == 0 and int(h) == 0 and int(m) != 0:
        sentence = f"**{int(m)}** minutes and **{int(s)}** seconds"
    elif int(d) != 0:
        sentence = f"**{int(d)}** days, **{int(h)}** hours and **{int(m)}** minutes"
    else:
        sentence = f"**{int(h)}** hours, **{int(m)}** minutes and **{int(s)}** seconds"

    return sentence


# Thanks neuroassassin and flare for the inspiration :p


class NoExitParser(ArgumentParser):
    def error(self, message):
        raise BadArgument()


class Flags(commands.Converter):
    async def convert(self, ctx: commands.Context, argument: str):
        argument = argument.replace("—", "--")
        parser = NoExitParser(description="Giveaways flag parser", add_help=False)

        parser.add_argument("--message", "--msg", nargs="+", default=[], dest="msg")
        parser.add_argument("--ping", dest="ping", action="store_true")
        parser.add_argument("--donor", dest="donor", nargs="?", default=None)
        parser.add_argument("--thank", action="store_true", dest="thank")
        parser.add_argument("--channel", "--chan", dest="channel", nargs="?", default=None)
<<<<<<< HEAD
        parser.add_argument(
            "--end-in", "--ends-in", "--end-at", dest="ends_at", nargs="+", default=None
        )
=======
>>>>>>> b9205061
        parser.add_argument("--no-defaults", action="store_true", dest="no_defaults")
        parser.add_argument("--no-multi", action="store_true", dest="no_multi")
        parser.add_argument("--no-donor", action="store_true", dest="no_donor")
        donolog = parser.add_argument_group()
        donolog.add_argument("--amount", "--amt", nargs="?", dest="amount", default=None)
        donolog.add_argument("--bank", "--category", nargs="?", dest="bank", default=None)

        try:
            flags = vars(parser.parse_args(argument.split(" ")))
        except Exception as e:
            raise BadArgument() from e

        if msg := flags.get("msg"):
            flags["msg"] = " ".join(msg)

<<<<<<< HEAD
        if end_at := flags.get("ends_at"):
            end_at = " ".join(end_at)

            try:
                t = await TimeConverter().convert(ctx, end_at)

            except Exception:
                try:
                    t = parse(end_at)

                except Exception as e:
                    raise BadArgument(f"{end_at} is not a valid date/time!") from e

                if not t.tzinfo:
                    t = t.replace(tzinfo=datetime.timezone.utc)

                current = datetime.datetime.now(tz=datetime.timezone.utc)
                if t < current:
                    raise BadArgument("Given date/time is in the past.")

                t = int(t.timestamp() - current.timestamp())

            flags["ends_at"] = t

=======
>>>>>>> b9205061
        if donor := flags.get("donor"):
            try:
                flags["donor"] = await MemberConverter().convert(ctx, donor)
            except Exception as e:
                raise BadArgument()

        if channel := flags.get("channel"):
            try:
                flags["channel"] = await TextChannelConverter().convert(ctx, channel)
            except Exception as e:
                raise BadArgument()

        if amount := flags.get("amount"):
            cog = ctx.bot.get_cog("DonationLogging")
            if not cog:
                raise BadArgument(
                    "The `--amount` and `--bank` flag require the DonationLogging cog to be loaded."
                )

            command = ctx.bot.get_command("dono add")
            if await command.can_run(ctx):
                amt = await cog.conv(ctx, amount)
                if bank := flags.get("bank"):
                    try:
                        bank = await cog.cache.get_dono_bank(ctx.guild.id, bank)
                    except Exception as e:
                        bank = await cog.cache.get_default_category(ctx.guild.id)
                mem = flags.get("donor") or ctx.author
                await ctx.invoke(command, category=bank, amount=amt, user=mem)

            else:
                raise BadArgument(
                    "You do not have the required permissions to add to a user's donations."
                )

<<<<<<< HEAD
        return flags


async def ask_for_answers(
    ctx: commands.Context,
    questions: List[Tuple[str, str, str, Callable[[discord.Message], Awaitable[Any]]]],
    timeout: int = 30,
) -> Dict[str, Any]:
    main_check = MessagePredicate.same_context(ctx)
    final = {}
    for question in questions:
        title, description, key, check = question
        answer = None
        sent = False
        while not answer:
            if not sent:
                embed = discord.Embed(
                    title=title,
                    description=description,
                    color=await ctx.embed_color(),
                    timestamp=ctx.message.created_at,
                ).set_footer(
                    text=f"You have {timeout} seconds to answer.\nSend `cancel` to cancel."
                )
                sent = await ctx.send(embed=embed)
            try:
                message = await ctx.bot.wait_for("message", check=main_check, timeout=timeout)
            except asyncio.TimeoutError:
                await ctx.send("You took too long to answer. Cancelling.")
                return False

            if message.content.lower() == "cancel":
                await ctx.send("Cancelling.")
                return False

            try:
                result = await check(message)

            except Exception as e:
                await ctx.send(
                    f"The following error has occurred:\n{box(e, lang='py')}\nPlease try again. (The process has not stopped. Send your answer again)"
                )
                continue

            answer = result

        final[key] = answer

    return final


# helper methods for ask_for_answer ugh


def is_lt(lt: int):
    async def pred(message: discord.Message):
        if message.content.isdigit() and int(message.content) <= lt:
            return int(message.content)
        raise BadArgument()

    return pred


def datetime_conv(ctx):
    async def pred(message: discord.Message):
        try:
            t = await TimeConverter().convert(ctx, message.content)
        except Exception:
            try:
                t = parse(message.content)
            except Exception:
                raise BadArgument(f"`{message.content}` is not a valid date/time.")

            # thanks to flare for the replacing idea :p

            if not t.tzinfo:
                t = t.replace(tzinfo=datetime.timezone.utc)

            current = datetime.datetime.now(tz=datetime.timezone.utc)
            if t < current:
                raise BadArgument("Given date/time is in the past.")
            t = int(t.timestamp() - current.timestamp())

        return t

    return pred


def requirement_conv(ctx):
    async def pred(message: discord.Message):
        return await Requirements.convert(ctx, message.content)

    return pred


def channel_conv(ctx):
    async def pred(message: discord.Message):
        return await TextChannelConverter().convert(ctx, message.content)

    return pred


def flags_conv(ctx):
    async def pred(message: discord.Message):
        if message.content.lower() == "none":
            return {}
        return await Flags().convert(ctx, message.content)

    return pred
=======
        return flags
>>>>>>> b9205061
<|MERGE_RESOLUTION|>--- conflicted
+++ resolved
@@ -2,25 +2,18 @@
 import datetime
 import re
 from argparse import ArgumentParser
-<<<<<<< HEAD
 from typing import Any, Awaitable, Callable, Dict, List, Tuple
 
 import discord
 from dateparser import parse
-=======
-
->>>>>>> b9205061
 from discord.ext.commands.converter import MemberConverter, TextChannelConverter
 from discord.ext.commands.errors import BadArgument
 from redbot.core import commands
 from redbot.core.utils import mod
-<<<<<<< HEAD
 from redbot.core.utils.chat_formatting import box
 from redbot.core.utils.predicates import MessagePredicate
 
 from giveaways.models import Requirements
-=======
->>>>>>> b9205061
 
 
 def is_gwmanager():
@@ -119,12 +112,15 @@
         parser.add_argument("--donor", dest="donor", nargs="?", default=None)
         parser.add_argument("--thank", action="store_true", dest="thank")
         parser.add_argument("--channel", "--chan", dest="channel", nargs="?", default=None)
-<<<<<<< HEAD
         parser.add_argument(
-            "--end-in", "--ends-in", "--end-at", dest="ends_at", nargs="+", default=None
+            "--ends-at",
+            "--end-in",
+            "--ends-in",
+            "--end-at",
+            dest="ends_at",
+            nargs="+",
+            default=None,
         )
-=======
->>>>>>> b9205061
         parser.add_argument("--no-defaults", action="store_true", dest="no_defaults")
         parser.add_argument("--no-multi", action="store_true", dest="no_multi")
         parser.add_argument("--no-donor", action="store_true", dest="no_donor")
@@ -140,7 +136,6 @@
         if msg := flags.get("msg"):
             flags["msg"] = " ".join(msg)
 
-<<<<<<< HEAD
         if end_at := flags.get("ends_at"):
             end_at = " ".join(end_at)
 
@@ -165,8 +160,6 @@
 
             flags["ends_at"] = t
 
-=======
->>>>>>> b9205061
         if donor := flags.get("donor"):
             try:
                 flags["donor"] = await MemberConverter().convert(ctx, donor)
@@ -202,7 +195,6 @@
                     "You do not have the required permissions to add to a user's donations."
                 )
 
-<<<<<<< HEAD
         return flags
 
 
@@ -311,7 +303,4 @@
             return {}
         return await Flags().convert(ctx, message.content)
 
-    return pred
-=======
-        return flags
->>>>>>> b9205061
+    return pred