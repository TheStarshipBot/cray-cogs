import asyncio
import logging
from datetime import datetime, timedelta, timezone
from typing import Dict, Optional, Union

import discord
from discord.ext import tasks
from redbot.core import Config, commands
from redbot.core.bot import Red
from redbot.core.utils.chat_formatting import box, humanize_list, humanize_timedelta, pagify
from redbot.core.utils.menus import DEFAULT_CONTROLS, menu

from giveaways.models.giveaway import FirstToReactGiveaway

from .constants import commands_to_delete
from .converters import PrizeConverter, TimeConverter, WinnerConverter
from .models import (
    AmariClient,
    EndedGiveaway,
    Giveaway,
    GiveawayFlags,
    PaginationView,
    Requirements,
    YesOrNoView,
    get_guild_settings,
    model_from_time,
)
from .models.guildsettings import _config_schema_0_to_1
from .models.guildsettings import config as guildconf
from .utils import (
    ask_for_answers,
    channel_conv,
    datetime_conv,
    dict_keys_to,
    flags_conv,
    group_embeds_by_fields,
    is_lt,
    is_manager,
    requirement_conv,
)

log = logging.getLogger("red.craycogs.giveaways")


class Giveaways(commands.Cog):

    """
    Host embedded giveaways in your server with the help of reactions.

    This cog is a very complex cog and could be resource intensive on your bot.
    Use `giveaway explain` command for an indepth explanation on how to use the commands."""

<<<<<<< HEAD
    __version__ = "2.3.0"
=======
    __version__ = "2.4.0"
>>>>>>> 86e06832
    __author__ = ["crayyy_zee#2900"]

    def __init__(self, bot: Red):
        self.bot = bot
        self.config = Config.get_conf(None, 1, True, "Giveaways")
        self.config.register_global(sent_message=False)
        self.config.init_custom("giveaway", 2)

        self._CACHE: Dict[int, Dict[int, Union[Giveaway, EndedGiveaway]]] = {}

        self.gs = get_guild_settings

    # < ----------------- Internal Private Methods ----------------- > #

    async def initialize(self):
        if not getattr(self.bot, "amari", None):
            keys = await self.bot.get_shared_api_tokens("amari")
            auth = keys.get("auth")
            if auth:
                amari = AmariClient(self.bot, auth)
                setattr(self.bot, "amari", amari)

            else:
                if not await self.config.sent_message():
                    await self.bot.send_to_owners(
                        "Thanks for installing and using my Giveaways cog. "
                        "This cog has a requirements system for the giveaways and one of "
                        "these requirements type is amari levels. "
                        "If you don't know what amari is, ignore this message. "
                        "But if u do, you need an Amari auth key for these to work, "
                        "go to this website: <https://forms.gle/TEZ3YbbMPMEWYuuMA> "
                        "and apply to get the key. You should probably get a response within "
                        "24 hours but if you don't, visit this server for information: https://discord.gg/6FJhupDHS6 "
                        "You can then set the amari api key with the `[p]set api amari auth,<api key>` command"
                    )
                    await self.config.sent_message.set(True)

        all = await self.config.custom("giveaway").all()
        all = await dict_keys_to(all)
        await self.bot.wait_until_red_ready()
        for guild_id, data in all.items():
            self._CACHE.setdefault(guild_id, {})
            for more_data in data.values():
                g = model_from_time(more_data.get("ends_at"))
                more_data.update(bot=self.bot)
                g = g.from_json(more_data)
                if (
                    isinstance(g, EndedGiveaway)
                    and (datetime.now(timezone.utc) - g.ended_at).days > 2
                    and g.duration < (5 * 60)
                ):
                    # if giveaway is over 2 days old and the duration is under 5 minutes, remove it from config
                    # no need for it to occupy space anyways.
                    await self.config.custom("giveaway").clear_raw(guild_id, g.message_id)
                    continue
                self.add_to_cache(g)

        if (await guildconf.schema()) == 0:
            print("yes")
            await _config_schema_0_to_1(self.bot)

        self.end_giveaways_task = self.end_giveaway.start()

        self.bot.add_dev_env_value("giveaways", lambda x: self)

        return self

    async def red_delete_data_for_user(self, *, requester, user_id: int):
        if not self._CACHE:
            return
        for guild_id, data in self._CACHE.copy().items():
            for msg_id, giveaway in data.items():
                if giveaway.host.id == user_id:
                    if isinstance(giveaway, Giveaway):
                        await giveaway.end(
                            reason=f"Host ({giveaway.host}) requested to delete their data so the giveaway was ended."
                        )

                    self._CACHE[guild_id].pop(msg_id)
                    self.config.custom("giveaway").clear_raw(guild_id, msg_id)

    def format_help_for_context(self, ctx: commands.Context) -> str:
        pre_processed = super().format_help_for_context(ctx) or ""
        n = "\n" if "\n\n" not in pre_processed else ""
        text = [
            f"{pre_processed}{n}",
            f"Cog Version: **{self.__version__}**",
            f"Author: {humanize_list(self.__author__)}",
        ]
        return "\n".join(text)

    def add_to_cache(self, giveaway: Union[Giveaway, EndedGiveaway]):
        e = self._CACHE.setdefault(giveaway.guild_id, {})
        e[giveaway.message_id] = giveaway

    def remove_from_cache(self, giveaway: Union[Giveaway, EndedGiveaway]):
        guild = self._CACHE.get(giveaway.guild_id)
        try:
            return guild.pop(giveaway.message_id)

        except:
            return

    async def to_config(self, unload=False):
        try:
            copy = self._CACHE.copy()
            for guild_id, data in copy.items():
                for message_id, giveaway in data.items():
                    json = giveaway.json

                    await self.config.custom("giveaway", guild_id, message_id).set(json)

            log.debug("Saved cache to config!")
            if unload:
                self._CACHE.clear()

        except Exception as e:
            log.exception("Exception occurred when backing up cache: ", exc_info=e)

    async def message_from_reply(self, message: discord.Message):
        if not message.reference:
            return

        reply = message.reference.resolved
        return reply

    def _handle_starts_in(self, time: datetime, start_in: datetime):
        _t = time - datetime.now(timezone.utc)
        time_to_end = start_in + _t
        return time_to_end

    def cog_unload(self):
        self.bot.loop.create_task(self.to_config(True))
        self.end_giveaways_task.cancel()
        self.bot.remove_dev_env_value("giveaways")
        if getattr(self.bot, "amari", None):
            self.bot.loop.create_task(self.bot.amari.close())
            delattr(self.bot, "amari")
        for i in Giveaway._tasks:
            i.cancel()  # cancel all running tasks

        self.giveaway_view.stop()

    # < ----------------- Giveaway Ending Task ----------------- > #

    @tasks.loop(seconds=5)
    async def end_giveaway(self):
        try:
            c = self._CACHE.copy()
            for data in c.values():
                for giveaway in data.values():
                    if isinstance(giveaway, EndedGiveaway):
                        continue

                    if giveaway.ended:
                        try:
                            g = await giveaway.end()
                            self.add_to_cache(g)
                            await self.to_config()

                        except Exception as e:
                            log.exception(
                                f"Error occurred while ending a giveaway with message id: {giveaway.message_id}",
                                exc_info=e,
                            )

        except Exception as e:
            log.exception(
                f"Error occurred while ending a giveaway with message id: {giveaway.message_id}",
                exc_info=e,
            )

    # < ----------------- Event Listeners ----------------- > #

    @commands.Cog.listener()
    async def on_raw_reaction_add(self, payload: discord.RawReactionActionEvent):
        if payload.member.bot:
            return

        guild = self._CACHE.get(payload.guild_id)

        if not guild:
            return

        giveaway: Optional[Union[Giveaway, EndedGiveaway]] = guild.get(payload.message_id)

        if not giveaway or isinstance(giveaway, EndedGiveaway):
            return

        if not str(payload.emoji) == giveaway.emoji:
            return

        try:
            result = await giveaway.add_entrant(payload.member)
            if isinstance(result, str):
                embed = discord.Embed(
                    title="Entry Invalidated!",
                    description=result,
                    color=discord.Color.red(),
                ).set_thumbnail(
                    url=getattr(payload.member.guild.icon, "url", discord.embeds.EmptyEmbed)
                )

                message = await giveaway.message
                try:
                    await message.remove_reaction(payload.emoji, payload.member)

                except discord.HTTPException:
                    return

                try:
                    await payload.member.send(embed=embed)
                except discord.HTTPException:
                    pass

            elif result is False:
                return

            else:
                reactdm = (await get_guild_settings(payload.guild_id)).reactdm
                if reactdm:
                    embed = discord.Embed(
                        title="Entry Accepted!",
                        description=f"Your entry has been accepted into [this]({giveaway.jump_url}) giveaway.\n"
                        f"Currently, {len(giveaway._entrants)} people have entered.\n"
                        f"This giveaway ends in {humanize_timedelta(timedelta=giveaway.ends_at - datetime.now(timezone.utc))}.",
                        color=discord.Color.green(),
                    ).set_thumbnail(
                        url=getattr(payload.member.guild.icon, "url", discord.embeds.EmptyEmbed)
                    )
                    try:
                        await payload.member.send(embed=embed)
                    except discord.HTTPException as e:
                        pass

        except Exception as e:
            log.exception(f"Error occurred in on_reaction_add: ", exc_info=e)

    @commands.Cog.listener()
    async def on_raw_reaction_remove(self, payload: discord.RawReactionActionEvent):
        try:
            member = payload.member or await self.bot.get_or_fetch_user(payload.user_id)

            if member.bot:
                return

            guild = self._CACHE.get(payload.guild_id)

            if not guild:
                return

            giveaway: Optional[Union[Giveaway, EndedGiveaway]] = guild.get(payload.message_id)

            if not giveaway or isinstance(giveaway, EndedGiveaway):
                return

            if not (str_emoji := str(payload.emoji)) == giveaway.emoji:
                # epic, i know you said to just match name and id
                # but that wouldve been too much work to extract that from the giveaway.emoji
                # since thats just a pure string. :p
                # so i just do this.
                if not str_emoji.replace("<:", "<a:") == giveaway.emoji:
                    return

            member = giveaway.guild.get_member(
                member.id
            )  # needs to be a proper member object for the below check

            if (await giveaway.verify_entry(member))[0] is False:
                # to check that the bot didnt remove the reaction.
                return

            await giveaway.remove_entrant(member)

            unreactdm = (await get_guild_settings(giveaway.guild_id)).unreactdm
            if unreactdm:
                embed = discord.Embed(
                    title="Entry removed!",
                    description=f"I detected your reaction was removed on [this]({giveaway.jump_url}) giveaway.\n"
                    f"As such, your entry for this giveaway has been removed.\n"
                    f"If you think this was a mistake, please go and react again to the giveaway :)",
                    color=await giveaway.get_embed_color(),
                ).set_thumbnail(url=getattr(giveaway.guild.icon, "url", discord.embeds.EmptyEmbed))

                try:
                    await member.send(embed=embed)

                except discord.HTTPException:
                    pass

        except Exception as e:
            log.exception(f"Error occurred in on_reaction_remove: ", exc_info=e)

    @commands.Cog.listener()
    async def on_message(self, message: discord.Message):
        if not message.guild:
            return

        if message.author.bot:
            return

        giveaways = filter(
            lambda x: isinstance(x, Giveaway) and x.requirements.messages != 0,
            self._CACHE.get(message.guild.id, {}).values(),
        )

        for i in giveaways:
            bucket = i.flags.message_cooldown.get_bucket(message)
            retry_after = bucket.update_rate_limit()
            if not retry_after and getattr(i, "_message_cache", None):
                i._message_cache.setdefault(message.author.id, 0)
                i._message_cache[message.author.id] += 1

    @commands.Cog.listener()
    async def on_command_completion(self, ctx: commands.Context):

        settings = await get_guild_settings(ctx.guild.id)

        if settings.autodelete and ctx.command.qualified_name in commands_to_delete:
            try:
                await ctx.message.delete()  # just handle it here :p

            except Exception:
                pass

        if ctx.command != (self.bot.get_command("giveaway start")):
            return

        settings = await get_guild_settings(ctx.guild.id, False)

        async with settings.top_managers() as top_managers:
            top_managers.setdefault(str(ctx.author.id), 0)
            top_managers[str(ctx.author.id)] += 1

    # < ----------------- The Actual Commands ----------------- > #

    @commands.group(name="giveaway", aliases=["g"], cooldown_after_parsing=True)
    @commands.guild_only()
    @is_manager()
    async def g(self, ctx: commands.Context):
        """
        Perform giveaway related actions.

        Including `start`, `end` and `reroll`
        """

    @g.command(
        name="start", aliases=["s"], usage="[time] <winners> [requirements] <prize> [flags]"
    )
    @commands.cooldown(2, 1, commands.BucketType.guild)
    @commands.guild_only()
    @is_manager()
    async def g_start(
        self,
        ctx: commands.Context,
        time: Optional[TimeConverter] = None,
        winners: WinnerConverter = None,
        requirements: Optional[Requirements] = None,
        prize: commands.Greedy[PrizeConverter] = None,
        *,
        flags: GiveawayFlags = GiveawayFlags.none(),
    ):

        """Start a giveaway with a prize

        The time argument is optional, you can instead use the `--ends-at` flag to
        specify a more accurate time span.

        Requires a manager role set with `[p]gset manager` or
        The bot mod role set with `[p]set addmodrole`
        or manage messages permissions.

        Use `[p]g create` instead if you want a step by step process.

        Example:
            `[p]g start 30s 1 my soul`
            `[p]g start 5m 1 someroleid;;another_role[bypass];;onemore[blacklist] Yayyyy new giveaway`
            `[p]giveaway start 1 this giveaway has no time argument --ends-at 30 december 2021 1 pm UTC --msg but has the '--ends-at' flag`
        """

        if not winners or not prize:
            return await ctx.send_help()

        if not time and not flags.ends_in:
            return await ctx.send(
                "You must specify a time greater than 10 seconds and less than 2 weeks or use the `--ends-at` flag for a more accurate duration."
            )

        if winners > 20:
            return await ctx.send("You can not have more than 20 winners in a giveaway.")

        settings = await get_guild_settings(ctx.guild.id)

        prize = " ".join(prize)

        if flags.starts_in:
            starts_in = flags.starts_in
            time = self._handle_starts_in(time, starts_in)
            await ctx.send(
                f"The giveaway for {prize} will start in <t:{int(starts_in.timestamp())}:R>"
            )

        else:
            starts_in = datetime.now(timezone.utc)

        if flags.ends_in:
            time = flags.ends_in

        giveaway = Giveaway(
            bot=ctx.bot,
            message_id=ctx.message.id,  # istg theres a reason behind this. I will only explain if anyone wants it.
            guild_id=ctx.guild.id,
            channel_id=getattr(flags.channel, "id", ctx.channel.id),
            requirements=requirements or await Requirements.empty(ctx),
            flags=flags,
            prize=prize,
            host=ctx.author.id,
            amount_of_winners=winners,
            emoji=settings.emoji,
            starts_at=starts_in,
            ends_at=time,
        )

        if datetime.now(timezone.utc) >= starts_in:
            await giveaway.start()

        self.add_to_cache(giveaway)

    @g.command(name="flash", aliases=["f", "flashes"])
    @commands.cooldown(2, 15, commands.BucketType.guild)
    @commands.guild_only()
    @is_manager()
    async def g_flash(self, ctx: commands.Context, amount: int, *, prize: str):
        """
        Start multiple flash giveaways with a given prize.

        <amount> is the number of giveaways to flash.
        These giveaway will have 1 winner and will last for 10 seconds each."""
        if amount < 3:
            return await ctx.send("You must flash atleast 3 giveaways.")

        if amount > 10:
            return await ctx.send("You cant flash more than 10 giveaways.")

        for _ in range(amount):
            await self.g_start(
                ctx=ctx,
                time=datetime.now(timezone.utc) + timedelta(seconds=10),
                winners=1,
                prize=prize.split(""),
            )

    @g.command(name="drop", aliases=["firsttoreact", "ftr"])
    @commands.cooldown(5, 2, commands.BucketType.guild)
    async def g_drop(self, ctx: commands.Context, *, prize: str):
        """
        Start a `first to react`` giveaway.

        The giveaway will be won by whoever clicks on the join button first. It has only 1 winner
        and lasts only 20 seconds."""
        await FirstToReactGiveaway(
            bot=ctx.bot,
            message_id=ctx.message.id,
            channel_id=ctx.channel.id,
            guild_id=ctx.guild.id,
            prize=prize,
            host=ctx.author.id,
            emoji=(await get_guild_settings(ctx.guild.id)).emoji,
        ).start(ctx)

    @g.command(name="end")
    @commands.guild_only()
    @is_manager()
    async def g_end(
        self, ctx: commands.Context, message: Union[discord.Message, str] = None, reason: str = ""
    ):
        """
        End a giveaway prematurely.

        This can also act as a second option for giveaways that are stuck because of some internal error.
        `Reason` is an optional argument to pass to why the giveaway was ended.

        You can also reply to a giveaway message instead of passing its id.
        Pass `all` to the message parameter to end all active giveaways in your server."""

        if isinstance(message, str):
            if message.lower() == "all":
                view = YesOrNoView(ctx, None, "Aight. Cancelling...", timeout=60)
                view.message = await ctx.send(
                    "Are you sure you want to end all giveaways? (yes/no)", view=view
                )
                if view.value:
                    guild = self._CACHE.get(ctx.guild.id)
                    if not guild:
                        return await ctx.send(
                            "It seems like this server has no giveaways, active or otherwise."
                        )

                    else:
                        ended = []
                        for giveaway in guild.values():
                            if isinstance(giveaway, Giveaway):
                                try:
                                    g = await giveaway.end(
                                        reason=reason + f" Ended prematurely by {ctx.author}"
                                    )
                                    self.add_to_cache(g)
                                    ended.append(g.message_id)

                                except Exception:
                                    await ctx.send(
                                        "An error occured while ending the giveaway with id {}.".format(
                                            giveaway.message_id
                                        )
                                    )

                        if not ended:
                            return await ctx.send(
                                "It appears there aren't any active giveaways to end."
                            )

                        await ctx.send(
                            f"Ended {len(ended)} giveaways with message ids: {humanize_list(ended)}"
                        )
                        await ctx.tick()
                        return

            else:
                return await ctx.send_help()

        message = message or await self.message_from_reply(ctx.message)

        if not message:
            return await ctx.send_help()

        guild = self._CACHE.get(ctx.guild.id)
        if not guild:
            return await ctx.send(
                "It seems like this server has no giveaways, active or otherwise."
            )

        giveaway = guild.get(message.id)
        if not giveaway:
            return await ctx.send(
                "That message doesnt seem to be a valid giveaway. (or it was but is no longer present in cache)"
            )

        if isinstance(giveaway, EndedGiveaway):
            return await ctx.send(
                "That giveaway has already ended. You cannot end an ended giveaway but you can reroll it!"
            )

        reason += f" Ended prematurely by {ctx.author}"

        try:
            g = await giveaway.end(reason)
            self.add_to_cache(g)

        except Exception as e:
            log.exception(
                f"Error occurred while ending a giveaway with message id: {giveaway.message_id}",
                exc_info=e,
            )
            return await ctx.send(
                f"There was an error while ending this giveaway: \n {box(e, 'py')}"
            )

        await ctx.tick(message="Giveaway was ended successfully!")

    @g.command(name="reroll")
    @commands.guild_only()
    @is_manager()
    async def g_reroll(
        self, ctx: commands.Context, message: discord.Message = None, winners: WinnerConverter = 1
    ):
        """
        Reroll the winners for an ended giveaway.

        You can pass the winners argument to specify how many winners you want to reroll.

        You can also reply to a giveaway message instead of passing its id."""
        message = message or await self.message_from_reply(ctx.message)

        if not message:
            return await ctx.send_help()

        guild = self._CACHE.get(ctx.guild.id)
        if not guild:
            return await ctx.send(
                "It seems like this server has no giveaways, active or otherwise."
            )

        giveaway = guild.get(message.id)
        if not giveaway:
            return await ctx.send(
                "That message doesnt seem to be a valid giveaway. (or it was but is no longer present in cache)"
            )

        if isinstance(giveaway, Giveaway):
            return await ctx.send(
                "That giveaway is still running. It needs to end in order to be rerolled!"
            )

        try:
            await giveaway.reroll(ctx, winners)

        except Exception as e:
            log.exception(
                f"Error occurred while rerolling a giveaway with message id: {giveaway.message_id}",
                exc_info=e,
            )
            return await ctx.send(
                f"There was an error while rerolling this giveaway: \n {box(e, 'py')}"
            )

        await ctx.tick(message="Successfuly rerolled the giveaway!")

    @g.command(name="create")
    @commands.guild_only()
    @is_manager()
    async def g_create(self, ctx: commands.Context):
        """
        Start a questionaire to start a giveaway.

        This asks you different question one by one to start a giveaway."""

        async def _prize(m):
            return m.content

        await ctx.send(
            "The giveaway creation process will start now. If you ever wanna quit just send a `cancel` to end the process."
        )
        await asyncio.sleep(3)  # delay the questionnaire so people can read the above message
        questions = [
            (
                "What is the prize for this giveaway?",
                "The prize can be multi worded and can have emojis.\nThis prize will be the embed title.",
                "prize",
                _prize,
            ),
            (
                "How many winners will there be?",
                "The number of winners must be a number less than 20.",
                "winners",
                is_lt(20),
            ),
            (
                "How long/Until when will the giveaway last?",
                "Either send a duration like `1m 45s` (1 minute 45 seconds)\nor a date/time with your timezone like `30 december 2021 1 pm UTC`.",
                "time",
                datetime_conv(ctx),
            ),
            (
                "Are there any requirements to join this giveaways?",
                "These requirements will be in the format explained in `[p]giveaway explain`.\nIf there are none, just send `None`.",
                "requirements",
                requirement_conv(ctx),
            ),
            (
                "What channel will this giveaway be hosted in?",
                "This can be a channel mention or channel ID.",
                "channel",
                channel_conv(ctx),
            ),
            (
                "Do you want to pass flags to this giveaways?",
                "Send the flags you want to associate to this giveaway. Send `None` if you don't want to use any.",
                "flags",
                flags_conv(ctx),
            ),
        ]

        final = await ask_for_answers(ctx, questions, 45)

        if not final:
            return

        time = final.get("time", datetime.now(timezone.utc) + timedelta(seconds=30))
        winners = final.get("winners", 1)
        requirements = final.get("requirements")
        prize = final.get("prize", "A new giveaway").split()
        flags = final.get("flags", GiveawayFlags.none())
        channel = final.get("channel", None)
        if channel:
            flags.channel = channel
            await ctx.send("Successfully created giveaway in channel `{}`.".format(channel))

        await self.g_start(
            ctx=ctx,
            time=time,
            prize=prize,
            winners=winners,
            requirements=requirements,
            flags=flags,
        )

    @g.command(name="list", usage="")
    @commands.guild_only()
    @is_manager()
    async def g_list(self, ctx: commands.Context, _global: bool = False):
        """
        List all the active giveaways in a server.

        For bot owners, you can add `true` to the command invocation to list all the active giveaways globally."""
        if _global and not ctx.author.id in ctx.bot.owner_ids:
            return await ctx.send("Tryna be sneaky eh? :smirk:")

        if not _global:
            guild = self._CACHE.get(ctx.guild.id)

            if not guild:
                return await ctx.send("This server has no giveaways, active or otherwise.")

            giveaways = list(filter(lambda x: isinstance(x, Giveaway), guild.values()))

        else:
            if not self._CACHE:
                return await ctx.send("No guilds have started a giveaway yet!")

            giveaways: list[Giveaway] = []

            for guild, data in self._CACHE.items():
                for giveaway in data.values():
                    if not isinstance(giveaway, Giveaway):
                        continue

                    giveaways.append(giveaway)

        if not giveaways:
            return await ctx.send("It seems there are no active giveaways right now.")

        fields = []
        failed: list[EndedGiveaway] = []
        for i in giveaways:
            message = await i.message
            if not message and not i.starts_at > datetime.now(timezone.utc):
                failed.append(await i.end())
                continue
            value = (
                f"***[`{i.prize.center(len(i.prize) + 10, ' ')}`]({message.jump_url})***\n\n"
                f"> Guild: **{i.guild}**\n"
                f"> Channel: {i.channel.mention} ({i.channel})\n"
                f"> Host: **{i.host}**\n"
                f"> Message id: **{i.message_id}**\n"
                f"> Amount of winners: **{i.amount_of_winners}**\n"
                f"> Emoji: **{i.emoji}**\n"
                + (
                    f"> Starts in: **{humanize_timedelta(timedelta=i.starts_at - datetime.now(timezone.utc))}**\n"
                    if i.starts_at > datetime.now(timezone.utc)
                    else ""
                )
                + f"> Ends in: **{humanize_timedelta(timedelta=i.ends_at - datetime.now(timezone.utc))}**\n"
            )
            fields.append({"name": "\u200b", "value": value, "inline": False})

        if failed:
            fields.append(
                {
                    "name": "Failed Giveaways",
                    "value": "----------------------------------------\n",
                    "inline": False,
                }
            )
            for i in failed:
                self.add_to_cache(i)
                value = (
                    f"***__{i.prize}__***\n\n"
                    f"> Guild: **{i.guild}**\n"
                    f"> Channel: {i.channel.mention} ({i.channel})\n"
                    f"> Host: **{i.host}**\n"
                    f"> Message id: **{i.message_id}**\n"
                    f"> Amount of winners: **{i.amount_of_winners}**\n"
                    f"> Reason for failure: {i.reason}"
                )

                fields.append({"name": "\u200b", "value": value, "inline": False})

        embeds = await group_embeds_by_fields(
            *fields,
            per_embed=4,
            title=f"Active giveaways in **{ctx.guild.name}**"
            if not _global
            else "Active giveaways **globally**",
            color=await giveaways[0].get_embed_color(),
        )

        embeds = [
            embed.set_footer(text=f"Page {ind}/{len(embeds)}").set_thumbnail(
                url=getattr(ctx.guild.icon, "url", discord.embeds.EmptyEmbed)
                if not _global
                else ctx.bot.user.display_avatar.url
            )
            for ind, embed in enumerate(embeds, 1)
        ]

        await PaginationView(ctx, embeds, 60, True).start()

    @g.command(name="show")
    @commands.guild_only()
    @is_manager()
    async def g_show(self, ctx: commands.Context, message: discord.Message = None):
        """
        Show the giveaway that has the given message id.

        You can also reply to a giveaway message instead of passing its id."""
        guild = self._CACHE.get(ctx.guild.id)
        if not guild:
            return await ctx.send("This server has no giveaways, active or otherwise.")

        message = message or await self.message_from_reply(ctx.message)

        if not message:
            return await ctx.send_help()

        giveaway = guild.get(message.id)
        if giveaway is None:
            return await ctx.send("This server has no giveaway with that message id.")

        embed = discord.Embed(
            title=f"Giveaway for {giveaway.prize}",
            color=await giveaway.get_embed_color(),
        )
        embed.description = (
            f"***__[JUMP TO MESSAGE]({message.jump_url})__***\n\n"
            + f"> Guild: **{giveaway.guild}**\n"
            + f"> Channel: {giveaway.channel.mention} ({giveaway.channel})\n"
            + f"> Host: **{giveaway.host}**\n"
            + f"> Message id: **{giveaway.message_id}**\n"
            + f"> Amount of winners: **{giveaway.amount_of_winners}**\n"
            + f"> Emoji: **{giveaway.emoji}**\n"
            + (
                f"> Ends in: **{humanize_timedelta(timedelta=giveaway.ends_at - datetime.now(timezone.utc))}**\n"
                if isinstance(giveaway, Giveaway)
                else f"> Ended at: **<t:{int(giveaway.ends_at.timestamp())}:f>**\n"
                f"> Winner(s): {giveaway.get_winners_str()}"
                f"> Reason: {giveaway.reason}"
            )
            + f"> Requirements: {await giveaway.requirements.get_str(giveaway.guild_id)}"
        )
        embed.set_thumbnail(url=getattr(ctx.guild.icon, "url", discord.embeds.EmptyEmbed))
        await ctx.send(embed=embed)

    @g.command(name="entrants", aliasers=["entries"])
    @commands.guild_only()
    async def g_entrants(self, ctx: commands.Context, message: discord.Message = None):
        """
        Check who has entered the giveaway until now.

        You can also reply to a giveaway message instead of passing its id."""
        guild = self._CACHE.get(ctx.guild.id)
        if not guild:
            return await ctx.send("This server has no giveaways, active or otherwise.")

        message = message or await self.message_from_reply(ctx.message)

        if not message:
            return await ctx.send_help()

        giveaway = guild.get(message.id)
        if giveaway is None:
            return await ctx.send("This server has no giveaway with that message id.")

        embed = discord.Embed(
            title="Current Entrants for {}".format(giveaway.prize),
            description="\n\n".join(
                [f"{i.mention} - {i} ({i.id})" for i in giveaway.entrants]
                if giveaway._entrants
                else ["This giveaway has no entrants!"]
            ),
            color=await giveaway.get_embed_color(),
        ).set_thumbnail(url=getattr(ctx.guild.icon, "url", discord.embeds.EmptyEmbed))

        await ctx.send(embed=embed)

    @g.command(name="top", aliases=["topmanagers"])
    @commands.guild_only()
    @is_manager()
    async def g_top(self, ctx: commands.Context):
        """
        See the giveaway managers who have performed the most giveaways."""
        top = (await get_guild_settings(ctx.guild.id)).top_managers
        if not top:
            return await ctx.send("No giveaways performed here in this server yet.")

        _sorted = {k: v for k, v in sorted(top.items(), key=lambda i: i[1], reverse=True)}

        embed = discord.Embed(
            title=f"Top giveaway managers in **{ctx.guild.name}**",
            description="\n".join(
                [f"<@{k}> : {v} giveaway(s) performed." for k, v in _sorted.items()]
            ),
        )
        embed.set_footer(
            text=ctx.guild.name, icon_url=getattr(ctx.guild.icon, "url", discord.embeds.EmptyEmbed)
        )
        return await ctx.send(embed=embed)

    @g.command(name="explain")
    @commands.cooldown(1, 5, commands.BucketType.guild)
    @commands.bot_has_permissions(embed_links=True)
    async def g_explain(self, ctx, query: str = None):
        """Start a paginated embeds session explaining how
        to use the commands of this cog and how it works.

        You can pass the query parameter to see a specific explanation page.
        Valid arguments are:
            - basics - requirements - flags - customization -"""
        page_names = ["basic", "requirements", "flags", "customization"]

        if query is not None and not query.lower() in page_names:
            return await ctx.send(
                "Valid arguments for the query parameter are: " + humanize_list(page_names)
            )

        something = (
            f"""
***__Basics:__ ***
    > You can host giveaways with the bot. What this is,
    > is that the bot sends an embed containing information such as the prize,
    > the amount of winners, the requirements and the time it ends.

    > People have to react to an emoji set by you through the `{ctx.clean_prefix}gset emoji` command (defaults to :tada: )
    > and after the time to end has come for the giveaway to end, the bot will choose winners from the list of
    > people who reacted and send their mentions in the channel and edit the original embedded message.

    > You can also set multipliers for roles which increase the chances of people with that role to win in a giveaway. `{ctx.clean_prefix}gset multi`
    > These multipliers stack and a user's entries in a giveaway add up for each role multiplier they have.

    > The format to add multis is:
        `{ctx.clean_prefix}gset multi add <role id or mention> <multi>`

    > And to remove is the same:
        `{ctx.clean_prefix}gset multi remove <role id or mention>`

    > To see all active role multipliers:
        `{ctx.clean_prefix}gset multi`

***__Requirements:__ ***
    > You can set requirements for the people who wish to join the giveaways.
    > These requirements can be either of role requirements or AmariBot level requirements.
    > Requirements are provided after the time and no. of winners like so:
        *{ctx.clean_prefix}g start <time> <no. of winners> <requirements> <prize> [flags]*

    > The format to specify a requirements is as follows:

    > `argument[requirements_type]`

    > The requirements_type are below with their argument types specified in () brackets:
        • required (role)
        `The role required for the giveaway`

        • blacklist (role)
        `The role blacklisted from the giveaway`

        • bypass (role)
        `The role that bypasses the requirements`

        • amari level (number)
        `The minimum AmariBot level required for the giveaway`

        • amari weekly (number)
        `The minimum weekly AmariBot XP required for the giveaway`

        • messages (number)
        `The minimum amount of messages sent by the user after the giveaway started`

    > For the required roles, you dont need to use brackets. You can just type a role and it will work.

    > For example, we want a role `rolename` to be required and a role `anotherrole` to be blacklisted.
    > This is how the requirements string will be constructed:
    > `rolename;;anotherrole[blacklist]`

    > Same way if we want amari level and weekly xp requirements, here is what we would do:
    > `10[alevel];;200[aweekly]` Now the giveaway will require 10 amari elvel **AND** 200 amari weekly xp.

    > Here's another more complicated example:

    >    **{ctx.clean_prefix}g start 1h30m 1 somerolemention[bypass];;123456789[blacklist];;12[alvl]**

    ***NOTE***:
        Bypass overrides blacklist, so users with even one bypass role specified
        will be able to join the giveaway regardless of the blacklist.

***__Flags:__ ***
    > Flags are extra arguments passed to the giveaway command to modify it.
    > Flags should be prefixed with `--` (two minus signs?)
    > Flags require you to provide an argument after them unless they are marked as `[argless]`.
    > Then you don't have to provide anything and you can just type the flag and get on with it.

    **Types of flags**
    > *--no-multi* [argless]
        This flag will disallow role multipliers to determine the giveaway winner.
        
    > *--no-multiple-winners* [argless]
        This flag will disallow a single person to be chosen multiple time.

    > *--donor*
        This sets a donor for the giveaway. This donor name shows up in the giveaway embed and also is used when using the `--amt` flag

    > *--no-donor* [argless]
        This flag will disallow the donor (if given, else the host) to win the giveaway.

    > *--msg*
        This sends a separate embed after the main giveaway one stating a message give by you.

    > *--ping* [argless]
        This flag pings the set role. ({ctx.clean_prefix}gset pingrole)

    > *--thank* [argless]
        This flag also sends a separate embed with a message thanking the donor. The message can be changed with `{ctx.clean_prefix}gset tmsg`

    > *--no-defaults* [argless]
        This disables the default bypass and blacklist roles set by you with the `{ctx.clean_prefix}gset blacklist` and `{ctx.clean_prefix}gset bypass`

    > *--ends-at*/*--end-in*
        This flag allows you to pass a date/time to end the giveaway at or just a duration. This will override the duration you give in the command invocation.
        You can provide your time zone here for more accurate end times but if you don't, it will default to UTC.

    > *--starts-at*/*--start-in*
        This flag delays the giveaway from starting until your given date/time.
        This is useful if you want to start a giveaway at a specific time but you aren't available.

    > *--channel*/*--chan*
        This redirects the giveaway to the provided channel after the flag.

    > *--messages*/*--msgs*
        This sets the minimum amount of messages a user must send after the giveaway to join. This will override the requirement if passed.

    > *--cooldown*
        This adds a cooldown to the message tracking for the requirement.
        This is useful if people will spam messages to fulfil the requirements.
"""
            + (
                """
    > *--amt*
        This adds the given amount to the donor's (or the command author if donor is not provided) donation balance.

    > *--bank* or *--category*
        This flag followed with a category name, uses the given category to to add the amount to.
        If not given, the default category, if set, will be used.
        This flag can not be used without using the *--amt* flag.
"""
                if self.bot.get_cog("DonationLogging")
                else ""
            )
            + f"""

***__Customization:__ ***
    > Giveaways can be customized to your liking but under a certain limit.
    > There are a bunch of giveaway settings that you can change.

    > **Auto deletion of giveaway commands**
        You can set whether giveaway command invocations get deleted themselves or not. `{ctx.clean_prefix}gset autodelete true`

    > **Giveaway headers**
        The message above the giveaway can also be changed. `{ctx.clean_prefix}gset gmsg`

    > **Giveaway emoji**
        The emoji to which people must react to enter a giveaway. This defaults to :tada: but can be changed to anything. `{ctx.clean_prefix}gset emoji`

    > **Giveaway pingrole**
        The role that gets pinged when you use the `--ping` flag. `{ctx.clean_prefix}gset pingrole`

    > **Thank message**
        The message sent when you use the `--thank` flag. `{ctx.clean_prefix}gset tmsg`

    > **Ending message**
        The message sent when the giveaway ends containing the winner mentions. `{ctx.clean_prefix}gset endmsg`

    > **Default blacklist**
        The roles that are by default blacklisted from giveaways. `{ctx.clean_prefix}gset blacklist`

    > **Default bypass**
        The roles that are by default able to bypass requirements in giveaways. `{ctx.clean_prefix}gset bypass`

    > **Show defaults in giveaway embed**
        It gets kinda janky when you have multiple defaults set and the giveaway embed becomes too long.
        Easy way out, is to simply disable showing the defaults in the embed ;) `{ctx.clean_prefix}gset showdefaults`

    > **Embed Color**
        The default embed color doesn't look good to you? now worries, you can now customize the color for your server.
        `{ctx.prefix}gset color`
        """
        )

        pages = list(pagify(something, delims=["\n***"], page_length=2800))

        final = {}

        for ind, page in enumerate(pages, 1):
            embed = discord.Embed(title="Giveaway Explanation!", description=page, color=0x303036)
            embed.set_footer(text=f"Page {ind} out of {len(pages)}")
            final[page_names[ind - 1]] = embed

        if not query:
            await PaginationView(ctx, final, 60, True).start()

        else:
            await PaginationView(ctx, [final[query]], 60, True).start()<|MERGE_RESOLUTION|>--- conflicted
+++ resolved
@@ -50,11 +50,7 @@
     This cog is a very complex cog and could be resource intensive on your bot.
     Use `giveaway explain` command for an indepth explanation on how to use the commands."""
 
-<<<<<<< HEAD
-    __version__ = "2.3.0"
-=======
     __version__ = "2.4.0"
->>>>>>> 86e06832
     __author__ = ["crayyy_zee#2900"]
 
     def __init__(self, bot: Red):
@@ -113,7 +109,6 @@
                 self.add_to_cache(g)
 
         if (await guildconf.schema()) == 0:
-            print("yes")
             await _config_schema_0_to_1(self.bot)
 
         self.end_giveaways_task = self.end_giveaway.start()
