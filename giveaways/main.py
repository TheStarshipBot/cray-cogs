import asyncio
import logging
from datetime import datetime, timedelta, timezone
from typing import Dict, Optional, Union

import discord
from discord.ext import tasks
from redbot.core import Config, commands
from redbot.core.bot import Red
from redbot.core.utils.chat_formatting import box, humanize_list, humanize_timedelta, pagify
from redbot.core.utils.menus import DEFAULT_CONTROLS, menu

from .constants import commands_to_delete
from .converters import PrizeConverter, TimeConverter, WinnerConverter
from .models import (
    AmariClient,
    EndedGiveaway,
    Giveaway,
    GiveawayFlags,
    PaginationView,
    Requirements,
    YesOrNoView,
    get_guild_settings,
    model_from_time,
)
from .models.guildsettings import config as guildconf
from .utils import (
    ask_for_answers,
    channel_conv,
    datetime_conv,
    dict_keys_to,
    flags_conv,
    group_embeds_by_fields,
    is_lt,
    is_manager,
    requirement_conv,
)

log = logging.getLogger("red.craycogs.giveaways")


class Giveaways(commands.Cog):

    """
    Host embedded giveaways in your server with the help of reactions.

    This cog is a very complex cog and could be resource intensive on your bot.
    Use `giveaway explain` command for an indepth explanation on how to use the commands."""

    __version__ = "2.1.1"
    __author__ = ["crayyy_zee#2900"]

    def __init__(self, bot: Red):
        self.bot = bot
        self.config = Config.get_conf(None, 1, True, "Giveaways")
        self.config.register_global(sent_message=False)
        self.config.init_custom("giveaway", 2)

        self._CACHE: Dict[int, Dict[int, Union[Giveaway, EndedGiveaway]]] = {}

        self.gs = get_guild_settings

    # < ----------------- Internal Private Methods ----------------- > #

    async def initialize(self):
        if not getattr(self.bot, "amari", None):
            keys = await self.bot.get_shared_api_tokens("amari")
            auth = keys.get("auth")
            if auth:
                amari = AmariClient(self.bot, auth)
                setattr(self.bot, "amari", amari)

            else:
                if not await self.config.sent_message():
                    await self.bot.send_to_owners(
                        "Thanks for installing and using my Giveaways cog. "
                        "This cog has a requirements system for the giveaways and one of "
                        "these requirements type is amari levels. "
                        "If you don't know what amari is, ignore this message. "
                        "But if u do, you need an Amari auth key for these to work, "
                        "go to this website: <https://forms.gle/TEZ3YbbMPMEWYuuMA> "
                        "and apply to get the key. You should probably get a response within "
                        "24 hours but if you don't, visit this server for information: https://discord.gg/6FJhupDHS6 "
                        "You can then set the amari api key with the `[p]set api amari auth,<api key>` command"
                    )
                    await self.config.sent_message.set(True)

        all = await self.config.custom("giveaway").all()
        all = await dict_keys_to(all)
        await self.bot.wait_until_red_ready()
        for guild_id, data in all.items():
            self._CACHE.setdefault(guild_id, {})
            for more_data in data.values():
                g = model_from_time(more_data.get("ends_at"))
                more_data.update(bot=self.bot)
                g = g.from_json(more_data)
<<<<<<< HEAD
                if isinstance(g, Giveaway):
                    await g.start_listening_for_entrants()

=======
                if (
                    isinstance(g, EndedGiveaway)
                    and (datetime.now(timezone.utc) - g.ended_at).days > 2
                    and g.duration < (5 * 60)
                ):
                    # if giveaway is over 2 days old and the duration is under 5 minutes, remove it from config
                    # no need for it to occupy space anyways.
                    await self.config.custom("giveaway").clear_raw(guild_id, g.message_id)
                    continue
>>>>>>> a1849867
                self.add_to_cache(g)

        self.end_giveaways_task = self.end_giveaway.start()

        self.bot.add_dev_env_value("giveaways", lambda x: self)

        return self

    async def red_delete_data_for_user(self, *, requester, user_id: int):
        if not self._CACHE:
            return
        for guild_id, data in self._CACHE.copy().items():
            for msg_id, giveaway in data.items():
                if giveaway.host.id == user_id:
                    if isinstance(giveaway, Giveaway):
                        await giveaway.end(
                            reason=f"Host ({giveaway.host}) requested to delete their data so the giveaway was ended."
                        )

                    self._CACHE[guild_id].pop(msg_id)
                    self.config.custom("giveaway").clear_raw(guild_id, msg_id)

    def format_help_for_context(self, ctx: commands.Context) -> str:
        pre_processed = super().format_help_for_context(ctx) or ""
        n = "\n" if "\n\n" not in pre_processed else ""
        text = [
            f"{pre_processed}{n}",
            f"Cog Version: **{self.__version__}**",
            f"Author: {humanize_list(self.__author__)}",
        ]
        return "\n".join(text)

    def add_to_cache(self, giveaway: Union[Giveaway, EndedGiveaway]):
        e = self._CACHE.setdefault(giveaway.guild_id, {})
        e[giveaway.message_id] = giveaway

    def remove_from_cache(self, giveaway: Union[Giveaway, EndedGiveaway]):
        guild = self._CACHE.get(giveaway.guild_id)
        try:
            return guild.pop(giveaway.message_id)

        except:
            return

    async def to_config(self, unload=False):
        try:
            copy = self._CACHE.copy()
            for guild_id, data in copy.items():
                for message_id, giveaway in data.items():
                    json = giveaway.json

                    await self.config.custom("giveaway", guild_id, message_id).set(json)

            log.debug("Saved cache to config!")
            if unload:
                self._CACHE.clear()

        except Exception as e:
            log.exception("Exception occurred when backing up cache: ", exc_info=e)

    async def message_from_reply(self, message: discord.Message):
        if not message.reference:
            return

        reply = message.reference.resolved
        return reply

    def _handle_starts_in(self, time: datetime, start_in: datetime):
        _t = time - datetime.now(timezone.utc)
        time_to_end = start_in + _t
        return time_to_end

    def cog_unload(self):
        self.bot.loop.create_task(self.to_config(True))
        self.end_giveaways_task.cancel()
        self.bot.remove_dev_env_value("giveaways")
        if getattr(self.bot, "amari", None):
            self.bot.loop.create_task(self.bot.amari.close())
            delattr(self.bot, "amari")
        for i in Giveaway._tasks:
            i.cancel()  # cancel all running tasks

        self.giveaway_view.stop()

    # < ----------------- Giveaway Ending Task ----------------- > #

    @tasks.loop(seconds=5)
    async def end_giveaway(self):
        try:
            c = self._CACHE.copy()
            for guild_id, data in c.items():
                for message_id, giveaway in data.items():
                    if isinstance(giveaway, EndedGiveaway):
                        continue

                    if giveaway.ended:
                        try:
                            g = await giveaway.end()
                            self.add_to_cache(g)
                            await self.to_config()

                        except Exception as e:
                            log.exception(
                                f"Error occurred while ending a giveaway with message id: {giveaway.message_id}",
                                exc_info=e,
                            )

        except Exception as e:
            log.exception(
                f"Error occurred while ending a giveaway with message id: {getattr(giveaway, 'message_id', None)}",
                exc_info=e,
            )

    # < ----------------- Event Listeners ----------------- > #

    @commands.Cog.listener()
<<<<<<< HEAD
=======
    async def on_raw_reaction_add(self, payload: discord.RawReactionActionEvent):
        if payload.member.bot:
            return

        guild = self._CACHE.get(payload.guild_id)

        if not guild:
            return

        giveaway: Optional[Union[Giveaway, EndedGiveaway]] = guild.get(payload.message_id)

        if not giveaway or isinstance(giveaway, EndedGiveaway):
            return

        if not str(payload.emoji) == giveaway.emoji:
            return

        try:
            result = await giveaway.add_entrant(payload.member)
            if isinstance(result, str):
                embed = discord.Embed(
                    title="Entry Invalidated!",
                    description=result,
                    color=discord.Color.red(),
                ).set_thumbnail(url=payload.member.guild.icon_url)

                message = await giveaway.message
                try:
                    await message.remove_reaction(payload.emoji, payload.member)

                except discord.HTTPException:
                    return

                try:
                    await payload.member.send(embed=embed)
                except discord.HTTPException:
                    pass

            elif result is False:
                return

            else:
                reactdm = (await get_guild_settings(payload.guild_id)).reactdm
                if reactdm:
                    embed = discord.Embed(
                        title="Entry Accepted!",
                        description=f"Your entry has been accepted into [this]({giveaway.jump_url}) giveaway.\n"
                        f"Currently, {len(giveaway._entrants)} people have entered.\n"
                        f"This giveaway ends in {humanize_timedelta(timedelta=giveaway.ends_at - datetime.now(timezone.utc))}.",
                        color=discord.Color.green(),
                    ).set_thumbnail(url=payload.member.guild.icon_url)
                    try:
                        await payload.member.send(embed=embed)
                    except discord.HTTPException as e:
                        pass

        except Exception as e:
            log.exception(f"Error occurred in on_reaction_add: ", exc_info=e)

    @commands.Cog.listener()
    async def on_raw_reaction_remove(self, payload: discord.RawReactionActionEvent):
        try:
            member = payload.member or await self.bot.get_or_fetch_user(payload.user_id)

            if member.bot:
                return

            guild = self._CACHE.get(payload.guild_id)

            if not guild:
                return

            giveaway: Optional[Union[Giveaway, EndedGiveaway]] = guild.get(payload.message_id)

            if not giveaway or isinstance(giveaway, EndedGiveaway):
                return

            if not (str_emoji := str(payload.emoji)) == giveaway.emoji:
                # epic, i know you said to just match name and id
                # but that wouldve been too much work to extract that from the giveaway.emoji
                # since thats just a pure string. :p
                # so i just do this.
                if not str_emoji.replace("<:", "<a:") == giveaway.emoji:
                    return

            member = giveaway.guild.get_member(
                member.id
            )  # needs to be a proper member object for the below check

            if (await giveaway.verify_entry(member))[0] is False:
                # to check that the bot didnt remove the reaction.
                return

            await giveaway.remove_entrant(member)

            unreactdm = (await get_guild_settings(giveaway.guild_id)).unreactdm
            if unreactdm:
                embed = discord.Embed(
                    title="Entry removed!",
                    description=f"I detected your reaction was removed on [this]({giveaway.jump_url}) giveaway.\n"
                    f"As such, your entry for this giveaway has been removed.\n"
                    f"If you think this was a mistake, please go and react again to the giveaway :)",
                    color=await giveaway.get_embed_color(),
                ).set_thumbnail(url=giveaway.guild.icon_url)

                try:
                    await member.send(embed=embed)

                except discord.HTTPException:
                    pass

        except Exception as e:
            log.exception(f"Error occurred in on_reaction_remove: ", exc_info=e)

    @commands.Cog.listener()
>>>>>>> a1849867
    async def on_message(self, message: discord.Message):
        if not message.guild:
            return

        if message.author.bot:
            return

        giveaways = filter(
            lambda x: isinstance(x, Giveaway) and x.requirements.messages != 0,
            self._CACHE.get(message.guild.id, {}).values(),
        )

        for i in giveaways:
            bucket = i.flags.message_cooldown.get_bucket(message)
            retry_after = bucket.update_rate_limit()
            if not retry_after and getattr(i, "_message_cache", None):
                i._message_cache.setdefault(message.author.id, 0)
                i._message_cache[message.author.id] += 1

    @commands.Cog.listener()
    async def on_command_completion(self, ctx: commands.Context):

        settings = await get_guild_settings(ctx.guild.id)

        if settings.autodelete and ctx.command.qualified_name in commands_to_delete:
            try:
                await ctx.message.delete()  # just handle it here :p

            except Exception:
                pass

        if ctx.command != (self.bot.get_command("giveaway start")):
            return

        async with guildconf.guild(ctx.guild).top_managers() as top_managers:
            top_managers.setdefault(str(ctx.author.id), 0)
            top_managers[str(ctx.author.id)] += 1

    # < ----------------- The Actual Commands ----------------- > #

    @commands.group(name="giveaway", aliases=["g"], cooldown_after_parsing=True)
    @commands.guild_only()
    @is_manager()
    async def g(self, ctx: commands.Context):
        """
        Perform giveaway related actions.

        Including `start`, `end` and `reroll`
        """

    @g.command(
        name="start", aliases=["s"], usage="[time] <winners> [requirements] <prize> [flags]"
    )
    @commands.cooldown(2, 1, commands.BucketType.guild)
    @commands.guild_only()
    @is_manager()
    async def g_start(
        self,
        ctx: commands.Context,
        time: Optional[TimeConverter] = None,
        winners: WinnerConverter = None,
        requirements: Optional[Requirements] = None,
        prize: commands.Greedy[PrizeConverter] = None,
        *,
        flags: GiveawayFlags = GiveawayFlags.none(),
    ):

        """Start a giveaway with a prize

        The time argument is optional, you can instead use the `--ends-at` flag to
        specify a more accurate time span.

        Requires a manager role set with `[p]gset manager` or
        The bot mod role set with `[p]set addmodrole`
        or manage messages permissions.

        Use `[p]g create` instead if you want a step by step process.

        Example:
            `[p]g start 30s 1 my soul`
            `[p]g start 5m 1 someroleid;;another_role[bypass];;onemore[blacklist] Yayyyy new giveaway`
            `[p]giveaway start 1 this giveaway has no time argument --ends-at 30 december 2021 1 pm UTC --msg but has the '--ends-at' flag`
        """

        if not winners or not prize:
            return await ctx.send_help()

        if not time and not flags.ends_in:
            return await ctx.send(
                "You must specify a time greater than 10 seconds and less than 2 weeks or use the `--ends-at` flag for a more accurate duration."
            )

        if winners > 20:
            return await ctx.send("You can not have more than 20 winners in a giveaway.")

        settings = await get_guild_settings(ctx.guild.id)

        prize = " ".join(prize)

        if flags.starts_in:
            starts_in = flags.starts_in
            time = self._handle_starts_in(time, starts_in)
            await ctx.send(
                f"The giveaway for {prize} will start in <t:{int(starts_in.timestamp())}:R>"
            )

        else:
            starts_in = datetime.now(timezone.utc)

        if flags.ends_in:
            time = flags.ends_in

        giveaway = Giveaway(
            bot=ctx.bot,
            message_id=ctx.message.id,  # istg theres a reason behind this. I will only explain if anyone wants it.
            guild_id=ctx.guild.id,
            channel_id=getattr(flags.channel, "id", ctx.channel.id),
            requirements=requirements or await Requirements.empty(ctx),
            flags=flags,
            prize=prize,
            host=ctx.author.id,
            amount_of_winners=winners,
            emoji=settings.emoji,
            starts_at=starts_in,
            ends_at=time,
        )

        if datetime.now(timezone.utc) >= starts_in:
            await giveaway.start()

        self.add_to_cache(giveaway)

    @g.command(name="flash", aliases=["f", "flashes"])
    @commands.cooldown(2, 15, commands.BucketType.guild)
    @commands.guild_only()
    @is_manager()
    async def g_flash(self, ctx: commands.Context, amount: int, *, prize: str):
        """
        Start multiple flash giveaways with a given prize.

        <amount> is the number of giveaways to flash.
        These giveaway will have 1 winner and will last for 10 seconds each."""
        if amount < 3:
            return await ctx.send("You must flash atleast 3 giveaways.")

        if amount > 10:
            return await ctx.send("You cant flash more than 10 giveaways.")

        for _ in range(amount):
            await self.g_start(
                ctx=ctx,
                time=datetime.now(timezone.utc) + timedelta(seconds=10),
                winners=1,
                prize=prize.split(""),
            )

    @g.command(name="end")
    @commands.guild_only()
    @is_manager()
    async def g_end(
        self, ctx: commands.Context, message: Union[discord.Message, str] = None, reason: str = ""
    ):
        """
        End a giveaway prematurely.

        This can also act as a second option for giveaways that are stuck because of some internal error.
        `Reason` is an optional argument to pass to why the giveaway was ended.

        You can also reply to a giveaway message instead of passing its id.
        Pass `all` to the message parameter to end all active giveaways in your server."""

        if isinstance(message, str):
            if message.lower() == "all":
                view = YesOrNoView(ctx, None, "Aight. Cancelling...", timeout=60)
                view.message = await ctx.send(
                    "Are you sure you want to end all giveaways? (yes/no)", view=view
                )
                if view.value:
                    guild = self._CACHE.get(ctx.guild.id)
                    if not guild:
                        return await ctx.send(
                            "It seems like this server has no giveaways, active or otherwise."
                        )

                    else:
                        ended = []
                        for giveaway in guild.values():
                            if isinstance(giveaway, Giveaway):
                                try:
                                    g = await giveaway.end(
                                        reason=reason + f" Ended prematurely by {ctx.author}"
                                    )
                                    self.add_to_cache(g)
                                    ended.append(g.message_id)

                                except Exception:
                                    await ctx.send(
                                        "An error occured while ending the giveaway with id {}.".format(
                                            giveaway.message_id
                                        )
                                    )

                        if not ended:
                            return await ctx.send(
                                "It appears there aren't any active giveaways to end."
                            )

                        await ctx.send(
                            f"Ended {len(ended)} giveaways with message ids: {humanize_list(ended)}"
                        )
                        await ctx.tick()
                        return

            else:
                return await ctx.send_help()

        message = message or await self.message_from_reply(ctx.message)

        if not message:
            return await ctx.send_help()

        guild = self._CACHE.get(ctx.guild.id)
        if not guild:
            return await ctx.send(
                "It seems like this server has no giveaways, active or otherwise."
            )

        giveaway = guild.get(message.id)
        if not giveaway:
            return await ctx.send(
                "That message doesnt seem to be a valid giveaway. (or it was but is no longer present in cache)"
            )

        if isinstance(giveaway, EndedGiveaway):
            return await ctx.send(
                "That giveaway has already ended. You cannot end an ended giveaway but you can reroll it!"
            )

        reason += f" Ended prematurely by {ctx.author}"

        try:
            g = await giveaway.end(reason)
            self.add_to_cache(g)

        except Exception as e:
            log.exception(
                f"Error occurred while ending a giveaway with message id: {giveaway.message_id}",
                exc_info=e,
            )
            return await ctx.send(
                f"There was an error while ending this giveaway: \n {box(e, 'py')}"
            )

        await ctx.tick(message="Giveaway was ended successfully!")

    @g.command(name="reroll")
    @commands.guild_only()
    @is_manager()
    async def g_reroll(
        self, ctx: commands.Context, message: discord.Message = None, winners: WinnerConverter = 1
    ):
        """
        Reroll the winners for an ended giveaway.

        You can pass the winners argument to specify how many winners you want to reroll.

        You can also reply to a giveaway message instead of passing its id."""
        message = message or await self.message_from_reply(ctx.message)

        if not message:
            return await ctx.send_help()

        guild = self._CACHE.get(ctx.guild.id)
        if not guild:
            return await ctx.send(
                "It seems like this server has no giveaways, active or otherwise."
            )

        giveaway = guild.get(message.id)
        if not giveaway:
            return await ctx.send(
                "That message doesnt seem to be a valid giveaway. (or it was but is no longer present in cache)"
            )

        if isinstance(giveaway, Giveaway):
            return await ctx.send(
                "That giveaway is still running. It needs to end in order to be rerolled!"
            )

        try:
            await giveaway.reroll(ctx, winners)

        except Exception as e:
            log.exception(
                f"Error occurred while rerolling a giveaway with message id: {giveaway.message_id}",
                exc_info=e,
            )
            return await ctx.send(
                f"There was an error while rerolling this giveaway: \n {box(e, 'py')}"
            )

        await ctx.tick(message="Successfuly rerolled the giveaway!")

    @g.command(name="create")
    @commands.guild_only()
    @is_manager()
    async def g_create(self, ctx: commands.Context):
        """
        Start a questionaire to start a giveaway.

        This asks you different question one by one to start a giveaway."""

        async def _prize(m):
            return m.content

        await ctx.send(
            "The giveaway creation process will start now. If you ever wanna quit just send a `cancel` to end the process."
        )
        await asyncio.sleep(3)  # delay the questionnaire so people can read the above message
        questions = [
            (
                "What is the prize for this giveaway?",
                "The prize can be multi worded and can have emojis.\nThis prize will be the embed title.",
                "prize",
                _prize,
            ),
            (
                "How many winners will there be?",
                "The number of winners must be a number less than 20.",
                "winners",
                is_lt(20),
            ),
            (
                "How long/Until when will the giveaway last?",
                "Either send a duration like `1m 45s` (1 minute 45 seconds)\nor a date/time with your timezone like `30 december 2021 1 pm UTC`.",
                "time",
                datetime_conv(ctx),
            ),
            (
                "Are there any requirements to join this giveaways?",
                "These requirements will be in the format explained in `[p]giveaway explain`.\nIf there are none, just send `None`.",
                "requirements",
                requirement_conv(ctx),
            ),
            (
                "What channel will this giveaway be hosted in?",
                "This can be a channel mention or channel ID.",
                "channel",
                channel_conv(ctx),
            ),
            (
                "Do you want to pass flags to this giveaways?",
                "Send the flags you want to associate to this giveaway. Send `None` if you don't want to use any.",
                "flags",
                flags_conv(ctx),
            ),
        ]

        final = await ask_for_answers(ctx, questions, 45)

        if not final:
            return

        time = final.get("time", datetime.now(timezone.utc) + timedelta(seconds=30))
        winners = final.get("winners", 1)
        requirements = final.get("requirements")
        prize = final.get("prize", "A new giveaway").split()
        flags = final.get("flags", GiveawayFlags.none())
        channel = final.get("channel", None)
        if channel:
            flags.channel = channel
            await ctx.send("Successfully created giveaway in channel `{}`.".format(channel))

        await self.g_start(
            ctx=ctx,
            time=time,
            prize=prize,
            winners=winners,
            requirements=requirements,
            flags=flags,
        )

    @g.command(name="list", usage="")
    @commands.guild_only()
    @is_manager()
    async def g_list(self, ctx: commands.Context, _global: bool = False):
        """
        List all the active giveaways in a server.

        For bot owners, you can add `true` to the command invocation to list all the active giveaways globally."""
        if _global and not ctx.author.id in ctx.bot.owner_ids:
            return await ctx.send("Tryna be sneaky eh? :smirk:")

        if not _global:
            guild = self._CACHE.get(ctx.guild.id)

            if not guild:
                return await ctx.send("This server has no giveaways, active or otherwise.")

            giveaways = list(filter(lambda x: isinstance(x, Giveaway), guild.values()))

        else:
            if not self._CACHE:
                return await ctx.send("No guilds have started a giveaway yet!")

            giveaways: list[Giveaway] = []

            for guild, data in self._CACHE.items():
                for giveaway in data.values():
                    if not isinstance(giveaway, Giveaway):
                        continue

                    giveaways.append(giveaway)

        if not giveaways:
            return await ctx.send("It seems there are no active giveaways right now.")

        fields = []
        failed: list[EndedGiveaway] = []
        for i in giveaways:
            message = await i.message
            if not message and not i.starts_at > datetime.now(timezone.utc):
                failed.append(await i.end())
                continue
            value = (
                f"***[`{i.prize.center(len(i.prize) + 10, ' ')}`]({message.jump_url})***\n\n"
                f"> Guild: **{i.guild}**\n"
                f"> Channel: {i.channel.mention} ({i.channel})\n"
                f"> Host: **{i.host}**\n"
                f"> Message id: **{i.message_id}**\n"
                f"> Amount of winners: **{i.amount_of_winners}**\n"
                f"> Emoji: **{i.emoji}**\n"
                + (
                    f"> Starts in: **{humanize_timedelta(timedelta=i.starts_at - datetime.now(timezone.utc))}**\n"
                    if i.starts_at > datetime.now(timezone.utc)
                    else ""
                )
                + f"> Ends in: **{humanize_timedelta(timedelta=i.ends_at - datetime.now(timezone.utc))}**\n"
            )
            fields.append({"name": "\u200b", "value": value, "inline": False})

        if failed:
            fields.append(
                {
                    "name": "Failed Giveaways",
                    "value": "----------------------------------------\n",
                    "inline": False,
                }
            )
            for i in failed:
                self.add_to_cache(i)
                value = (
                    f"***__{i.prize}__***\n\n"
                    f"> Guild: **{i.guild}**\n"
                    f"> Channel: {i.channel.mention} ({i.channel})\n"
                    f"> Host: **{i.host}**\n"
                    f"> Message id: **{i.message_id}**\n"
                    f"> Amount of winners: **{i.amount_of_winners}**\n"
                    f"> Reason for failure: {i.reason}"
                )

                fields.append({"name": "\u200b", "value": value, "inline": False})

        embeds = await group_embeds_by_fields(
            *fields,
            per_embed=4,
            title=f"Active giveaways in **{ctx.guild.name}**"
            if not _global
            else "Active giveaways **globally**",
            color=await giveaways[0].get_embed_color(),
        )

        embeds = [
            embed.set_footer(text=f"Page {ind}/{len(embeds)}").set_thumbnail(
                url=ctx.guild.icon.url if not _global else ctx.bot.user.avatar.url
            )
            for ind, embed in enumerate(embeds, 1)
        ]

        await PaginationView(ctx, embeds, 60, True).start()

    @g.command(name="show")
    @commands.guild_only()
    @is_manager()
    async def g_show(self, ctx: commands.Context, message: discord.Message = None):
        """
        Show the giveaway that has the given message id.

        You can also reply to a giveaway message instead of passing its id."""
        guild = self._CACHE.get(ctx.guild.id)
        if not guild:
            return await ctx.send("This server has no giveaways, active or otherwise.")

        message = message or await self.message_from_reply(ctx.message)

        if not message:
            return await ctx.send_help()

        giveaway = guild.get(message.id)
        if giveaway is None:
            return await ctx.send("This server has no giveaway with that message id.")

        embed = discord.Embed(
            title=f"Giveaway for {giveaway.prize}",
            color=await giveaway.get_embed_color(),
        )
        embed.description = (
            f"***__[JUMP TO MESSAGE]({message.jump_url})__***\n\n"
            + f"> Guild: **{giveaway.guild}**\n"
            + f"> Channel: {giveaway.channel.mention} ({giveaway.channel})\n"
            + f"> Host: **{giveaway.host}**\n"
            + f"> Message id: **{giveaway.message_id}**\n"
            + f"> Amount of winners: **{giveaway.amount_of_winners}**\n"
            + f"> Emoji: **{giveaway.emoji}**\n"
            + (
                f"> Ends in: **{humanize_timedelta(timedelta=giveaway.ends_at - datetime.now(timezone.utc))}**\n"
                if isinstance(giveaway, Giveaway)
                else f"> Ended at: **<t:{int(giveaway.ends_at.timestamp())}:f>**\n"
<<<<<<< HEAD
                f"> Winner(s): {giveaway.get_winners_str()}"
                f"> Reason: {giveaway.reason}"
=======
                f"> Winner(s): {giveaway.get_winners_str()}\n"
>>>>>>> a1849867
            )
            + f"> Requirements: {await giveaway.requirements.get_str(giveaway.guild_id)}"
        )
        embed.set_thumbnail(url=ctx.guild.icon.url)
        await ctx.send(embed=embed)

    @g.command(name="entrants", aliasers=["entries"])
    @commands.guild_only()
    async def g_entrants(self, ctx: commands.Context, message: discord.Message = None):
        """
        Check who has entered the giveaway until now.

        You can also reply to a giveaway message instead of passing its id."""
        guild = self._CACHE.get(ctx.guild.id)
        if not guild:
            return await ctx.send("This server has no giveaways, active or otherwise.")

        message = message or await self.message_from_reply(ctx.message)

        if not message:
            return await ctx.send_help()

        giveaway = guild.get(message.id)
        if giveaway is None:
            return await ctx.send("This server has no giveaway with that message id.")

        embed = discord.Embed(
            title="Current Entrants for {}".format(giveaway.prize),
            description="\n\n".join(
                [f"{i.mention} - {i} ({i.id})" for i in giveaway.entrants]
                if giveaway._entrants
                else ["This giveaway has no entrants!"]
            ),
            color=await giveaway.get_embed_color(),
        ).set_thumbnail(url=ctx.guild.icon.url)

        await ctx.send(embed=embed)

    @g.command(name="top", aliases=["topmanagers"])
    @commands.guild_only()
    @is_manager()
    async def g_top(self, ctx: commands.Context):
        """
        See the giveaway managers who have performed the most giveaways."""
        top = (await get_guild_settings(ctx.guild.id)).top_managers
        if not top:
            return await ctx.send("No giveaways performed here in this server yet.")

        _sorted = {k: v for k, v in sorted(top.items(), key=lambda i: i[1], reverse=True)}

        embed = discord.Embed(
            title=f"Top giveaway managers in **{ctx.guild.name}**",
            description="\n".join(
                [f"<@{k}> : {v} giveaway(s) performed." for k, v in _sorted.items()]
            ),
        )
        embed.set_footer(text=ctx.guild.name, icon_url=ctx.guild.icon.url)
        return await ctx.send(embed=embed)

    @g.command(name="explain")
    @commands.cooldown(1, 5, commands.BucketType.guild)
    @commands.bot_has_permissions(embed_links=True)
    async def g_explain(self, ctx, query: str = None):
        """Start a paginated embeds session explaining how
        to use the commands of this cog and how it works.

        You can pass the query parameter to see a specific explanation page.
        Valid arguments are:
            - basics - requirements - flags - customization -"""
        page_names = ["basic", "requirements", "flags", "customization"]

        if query is not None and not query.lower() in page_names:
            return await ctx.send(
                "Valid arguments for the query parameter are: " + humanize_list(page_names)
            )

        something = (
            f"""
***__Basics:__ ***
    > You can host giveaways with the bot. What this is,
    > is that the bot sends an embed containing information such as the prize,
    > the amount of winners, the requirements and the time it ends.

    > People have to react to an emoji set by you through the `{ctx.clean_prefix}gset emoji` command (defaults to :tada: )
    > and after the time to end has come for the giveaway to end, the bot will choose winners from the list of
    > people who reacted and send their mentions in the channel and edit the original embedded message.

    > You can also set multipliers for roles which increase the chances of people with that role to win in a giveaway. `{ctx.clean_prefix}gset multi`
    > These multipliers stack and a user's entries in a giveaway add up for each role multiplier they have.

    > The format to add multis is:
        `{ctx.clean_prefix}gset multi add <role id or mention> <multi>`

    > And to remove is the same:
        `{ctx.clean_prefix}gset multi remove <role id or mention>`

    > To see all active role multipliers:
        `{ctx.clean_prefix}gset multi`

***__Requirements:__ ***
    > You can set requirements for the people who wish to join the giveaways.
    > These requirements can be either of role requirements or AmariBot level requirements.
    > Requirements are provided after the time and no. of winners like so:
        *{ctx.clean_prefix}g start <time> <no. of winners> <requirements> <prize> [flags]*

    > The format to specify a requirements is as follows:

    > `argument[requirements_type]`

    > The requirements_type are below with their argument types specified in () brackets:
        • required (role)
        `The role required for the giveaway`

        • blacklist (role)
        `The role blacklisted from the giveaway`

        • bypass (role)
        `The role that bypasses the requirements`

        • amari level (number)
        `The minimum AmariBot level required for the giveaway`

        • amari weekly (number)
        `The minimum weekly AmariBot XP required for the giveaway`

        • messages (number)
        `The minimum amount of messages sent by the user after the giveaway started`

    > For the required roles, you dont need to use brackets. You can just type a role and it will work.

    > For example, we want a role `rolename` to be required and a role `anotherrole` to be blacklisted.
    > This is how the requirements string will be constructed:
    > `rolename;;anotherrole[blacklist]`

    > Same way if we want amari level and weekly xp requirements, here is what we would do:
    > `10[alevel];;200[aweekly]` Now the giveaway will require 10 amari elvel **AND** 200 amari weekly xp.

    > Here's another more complicated example:

    >    **{ctx.clean_prefix}g start 1h30m 1 somerolemention[bypass];;123456789[blacklist];;12[alvl]**

    ***NOTE***:
        Bypass overrides blacklist, so users with even one bypass role specified
        will be able to join the giveaway regardless of the blacklist.

***__Flags:__ ***
    > Flags are extra arguments passed to the giveaway command to modify it.
    > Flags should be prefixed with `--` (two minus signs?)
    > Flags require you to provide an argument after them unless they are marked as `[argless]`.
    > Then you don't have to provide anything and you can just type the flag and get on with it.

    **Types of flags**
    > *--no-multi* [argless]
        This flag will disallow role multipliers to determine the giveaway winner.

    > *--donor*
        This sets a donor for the giveaway. This donor name shows up in the giveaway embed and also is used when using the `--amt` flag

    > *--no-donor* [argless]
        This flag will disallow the donor (if given, else the host) to win the giveaway.

    > *--msg*
        This sends a separate embed after the main giveaway one stating a message give by you.

    > *--ping* [argless]
        This flag pings the set role. ({ctx.clean_prefix}gset pingrole)

    > *--thank* [argless]
        This flag also sends a separate embed with a message thanking the donor. The message can be changed with `{ctx.clean_prefix}gset tmsg`

    > *--no-defaults* [argless]
        This disables the default bypass and blacklist roles set by you with the `{ctx.clean_prefix}gset blacklist` and `{ctx.clean_prefix}gset bypass`

    > *--ends-at*/*--end-in*
        This flag allows you to pass a date/time to end the giveaway at or just a duration. This will override the duration you give in the command invocation.
        You can provide your time zone here for more accurate end times but if you don't, it will default to UTC.

    > *--starts-at*/*--start-in*
        This flag delays the giveaway from starting until your given date/time.
        This is useful if you want to start a giveaway at a specific time but you aren't available.

    > *--channel*/*--chan*
        This redirects the giveaway to the provided channel after the flag.

    > *--messages*/*--msgs*
        This sets the minimum amount of messages a user must send after the giveaway to join. This will override the requirement if passed.

    > *--cooldown*
        This adds a cooldown to the message tracking for the requirement.
        This is useful if people will spam messages to fulfil the requirements.
"""
            + (
                """
    > *--amt*
        This adds the given amount to the donor's (or the command author if donor is not provided) donation balance.

    > *--bank* or *--category*
        This flag followed with a category name, uses the given category to to add the amount to.
        If not given, the default category, if set, will be used.
        This flag can not be used without using the *--amt* flag.
"""
                if self.bot.get_cog("DonationLogging")
                else ""
            )
            + f"""

***__Customization:__ ***
    > Giveaways can be customized to your liking but under a certain limit.
    > There are a bunch of giveaway settings that you can change.

    > **Auto deletion of giveaway commands**
        You can set whether giveaway command invocations get deleted themselves or not. `{ctx.clean_prefix}gset autodelete true`

    > **Giveaway headers**
        The message above the giveaway can also be changed. `{ctx.clean_prefix}gset gmsg`

    > **Giveaway emoji**
        The emoji to which people must react to enter a giveaway. This defaults to :tada: but can be changed to anything. `{ctx.clean_prefix}gset emoji`

    > **Giveaway pingrole**
        The role that gets pinged when you use the `--ping` flag. `{ctx.clean_prefix}gset pingrole`

    > **Thank message**
        The message sent when you use the `--thank` flag. `{ctx.clean_prefix}gset tmsg`

    > **Ending message**
        The message sent when the giveaway ends containing the winner mentions. `{ctx.clean_prefix}gset endmsg`

    > **Default blacklist**
        The roles that are by default blacklisted from giveaways. `{ctx.clean_prefix}gset blacklist`

    > **Default bypass**
        The roles that are by default able to bypass requirements in giveaways. `{ctx.clean_prefix}gset bypass`

    > **Show defaults in giveaway embed**
        It gets kinda janky when you have multiple defaults set and the giveaway embed becomes too long.
        Easy way out, is to simply disable showing the defaults in the embed ;) `{ctx.clean_prefix}gset showdefaults`

    > **Embed Color**
        The default embed color doesn't look good to you? now worries, you can now customize the color for your server.
        `{ctx.prefix}gset color`
        """
        )

        pages = list(pagify(something, delims=["\n***"], page_length=2800))

        final = {}

        for ind, page in enumerate(pages, 1):
            embed = discord.Embed(title="Giveaway Explanation!", description=page, color=0x303036)
            embed.set_footer(text=f"Page {ind} out of {len(pages)}")
            final[page_names[ind - 1]] = embed

        if not query:
            await PaginationView(ctx, final, 60, True).start()

        else:
            await PaginationView(ctx, [final[query]], 60, True).start()<|MERGE_RESOLUTION|>--- conflicted
+++ resolved
@@ -94,11 +94,6 @@
                 g = model_from_time(more_data.get("ends_at"))
                 more_data.update(bot=self.bot)
                 g = g.from_json(more_data)
-<<<<<<< HEAD
-                if isinstance(g, Giveaway):
-                    await g.start_listening_for_entrants()
-
-=======
                 if (
                     isinstance(g, EndedGiveaway)
                     and (datetime.now(timezone.utc) - g.ended_at).days > 2
@@ -108,7 +103,6 @@
                     # no need for it to occupy space anyways.
                     await self.config.custom("giveaway").clear_raw(guild_id, g.message_id)
                     continue
->>>>>>> a1849867
                 self.add_to_cache(g)
 
         self.end_giveaways_task = self.end_giveaway.start()
@@ -225,8 +219,6 @@
     # < ----------------- Event Listeners ----------------- > #
 
     @commands.Cog.listener()
-<<<<<<< HEAD
-=======
     async def on_raw_reaction_add(self, payload: discord.RawReactionActionEvent):
         if payload.member.bot:
             return
@@ -342,7 +334,6 @@
             log.exception(f"Error occurred in on_reaction_remove: ", exc_info=e)
 
     @commands.Cog.listener()
->>>>>>> a1849867
     async def on_message(self, message: discord.Message):
         if not message.guild:
             return
@@ -861,12 +852,8 @@
                 f"> Ends in: **{humanize_timedelta(timedelta=giveaway.ends_at - datetime.now(timezone.utc))}**\n"
                 if isinstance(giveaway, Giveaway)
                 else f"> Ended at: **<t:{int(giveaway.ends_at.timestamp())}:f>**\n"
-<<<<<<< HEAD
                 f"> Winner(s): {giveaway.get_winners_str()}"
                 f"> Reason: {giveaway.reason}"
-=======
-                f"> Winner(s): {giveaway.get_winners_str()}\n"
->>>>>>> a1849867
             )
             + f"> Requirements: {await giveaway.requirements.get_str(giveaway.guild_id)}"
         )
