--- conflicted
+++ resolved
@@ -81,13 +81,11 @@
         return f"https://discord.com/channels/{self.guild_id}/{self.channel_id}/{self.message_id}"
 
     @property
-<<<<<<< HEAD
     def get_embed_colour(self):  # alias cause i mix up spellings alot :p
         return self.get_embed_color
-=======
+    
     def duration(self) -> int:
         return (self.ends_at - self.starts_at).total_seconds()
->>>>>>> a1849867
 
     @property
     def json(self):
@@ -297,15 +295,9 @@
                 try:
                     embed = discord.Embed(
                         title="Congratulations!",
-<<<<<<< HEAD
-                        description=f"You have won the giveaway for `{prize}` in **__{self.guild}__**.\nClick [here]({jump_url}) to jump to the giveaway.",
-                        color=discord.Color.random(),
-                    ).set_thumbnail(url=self.guild.icon.url)
-=======
                         description=winnerdm_message,
                         color=await self.get_embed_color(),
                     ).set_thumbnail(url=self.guild.icon_url)
->>>>>>> a1849867
                     await winner.send(embed=embed)
 
                 except discord.HTTPException:
