--- conflicted
+++ resolved
@@ -14,7 +14,6 @@
 
 from .gset import gsettings
 from .models import Giveaway, Requirements, SafeMember
-<<<<<<< HEAD
 from .util import (
     Flags,
     TimeConverter,
@@ -28,9 +27,6 @@
     prizeconverter,
     requirement_conv,
 )
-=======
-from .util import Flags, TimeConverter, WinnerConverter, is_gwmanager, prizeconverter
->>>>>>> b9205061
 
 log = logging.getLogger("red.ashcogs.giveaways")
 
@@ -46,11 +42,7 @@
     with advanced requirements, customizable embeds
     and much more."""
 
-<<<<<<< HEAD
     __version__ = "1.6.0"
-=======
-    __version__ = "1.5.0"
->>>>>>> b9205061
     __author__ = ["crayyy_zee#2900"]
 
     def __init__(self, bot):
@@ -92,16 +84,11 @@
         """
         await ctx.send_help("giveaway")
 
-<<<<<<< HEAD
     @giveaway.command(name="create")
-=======
-    @giveaway.command(name="create", hidden=True)
->>>>>>> b9205061
     @commands.max_concurrency(5, per=commands.BucketType.guild, wait=True)
     @commands.bot_has_permissions(embed_links=True)
     @commands.guild_only()
     @is_gwmanager()
-<<<<<<< HEAD
     async def giveaway_create(self, ctx: commands.Context):
         """
         Start an interaction step by step questionnaire to create a new giveaway.
@@ -173,12 +160,6 @@
         )  # Lmao no more handling :p
 
     @giveaway.command(name="start", usage="[time] <winners> [requirements] <prize> [flags]")
-=======
-    async def giveaway_create(self, ctx):
-        pass
-
-    @giveaway.command(name="start", usage="<time> <winners> [requirements] <prize> [flags]")
->>>>>>> b9205061
     @commands.max_concurrency(5, per=commands.BucketType.guild, wait=True)
     @commands.bot_has_permissions(embed_links=True)
     @commands.guild_only()
@@ -659,7 +640,6 @@
         *{ctx.prefix}g start <time> <no. of winners> <requirements> <prize> [flags]*
 
     > The format to specify a requirements is as follows:
-<<<<<<< HEAD
 
     > `argument[requirements_type]`
 
@@ -670,18 +650,6 @@
         • amari level (number)
         • amari weekly (number)
 
-=======
-
-    > `argument[requirements_type]`
-
-    > The requirements_type are below with their argument types specified in () brackets:
-        • required (role) `(role) means either a role name or id or mention`
-        • blacklist (role)
-        • bypass (role)
-        • amari level (number)
-        • amari weekly (number)
-
->>>>>>> b9205061
     > For the required roles, you dont need to use brackets. You can just type a role and it will work.
 
     > For example, we want a role `rolename` to be required and a role `anotherrole` to be blacklisted.
@@ -703,7 +671,7 @@
     > Flags are extra arguments passed to the giveaway command to modify it.
     > Flags should be prefixed with `--` (two minus signs?)
     > Flags require you to provide an argument after them unless they are marked as `[argless]`.
-    > Then tou som't have to provide anything ans you can just type the flag and get on with it. 
+    > Then tou som't have to provide anything ans you can just type the flag and get on with it.
 
     **Types of flags**
     > *--no-multi* [argless]
@@ -727,14 +695,12 @@
     > *--no-defaults* [argless]
         This disables the default bypass and blacklist roles set by you with the `{ctx.prefix}gset blacklist` and `{ctx.prefix}gset bypass`
 
-<<<<<<< HEAD
     > *--ends-at*/*--end-in*
         This flag allows you to pass a date/time to end the giveaway at or just a duration. This will override the duration you give in the command invocation.
         You can provide your time zone here for more accurate end times but if you don't, it will default to UTC.
-=======
+
     > *--channel*/*--chan*
-        This redirects the giveaway to the provided channel after the flag. 
->>>>>>> b9205061
+        This redirects the giveaway to the provided channel after the flag.
 
     **NOTE: The below flags will only work if the DonationLogging cog has been loaded!!**
 
