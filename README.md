<h1 align="center"> Cray-Cogs </h1>
<p align="center">
  <a href="https://www.python.org/downloads/">
    <img alt="PyPI - Python Version" src="https://img.shields.io/pypi/pyversions/Red-Discordbot">
  </a>
  <a href="https://github.com/i-am-zaidali/cray-cogs">
    <img alt="cray-cogs" src="https://img.shields.io/badge/cray--cogs-Badly%20coded%20cogs%20for%20Red-black">
  </a>
  <a href="https://github.com/Rapptz/discord.py/">
     <img src="https://img.shields.io/badge/discord-py-blue.svg" alt="discord.py">
  </a>
</p>

### A bunch of *badly coded* yet useful utility and random cogs for Red V3 Discord Bot.</h3>

## Cog Installation
`here [p] is the prefix for your bot`

**Step 1:** `[p]repo add cray-cogs https://github.com/i-am-zaidali/cray-cogs` > This adds my repo to your red instance

**Step 2:** `[p]cog install cray-cogs <cog name>` > This will install `cog name` to your red instance.

## Cogs
| Name              | Version          | Functionality (Click to see full description)                                                                                                              |
|-------------------|------------------|------------------------------------------------------------------------------------------------------------------------------------------------------------|
<<<<<<< HEAD
| DonationLogging   | 2.1.0            | <details><summary>Store donation amounts.</summary>This cog allows you to store a member's donations in a guild.</details>                                 |
| Giveaways         | 2.3.0            | <details><summary>Host embedded giveaways using reactions.</summary>Start giveaways in your server using reactions and advanced requirements.</details>    |
=======
| DonationLogging   | 2.1.1            | <details><summary>Store donation amounts.</summary>This cog allows you to store a member's donations in a guild.</details>                                 |
| Giveaways         | 2.4.0            | <details><summary>Host embedded giveaways using reactions.</summary>Start giveaways in your server using reactions and advanced requirements.</details>    |
>>>>>>> 86e06832
| Notes             | 1.0.0            | <details><summary>Moderation Notes</summary>Keep moderation notes on people.</details>                                                                     |
| VoteTracker       | 1.6.0            | <details><summary>Track votes for your bot on top.gg</summary>Track votes for your bot on top.gg and give users roles accordingly.</details>               |
| HitOrMiss         | 1.3.1            | <details><summary>Throw stuff at others.</summary>Throw items at users and hope you kill them. Buy items from the shop.</details>                          |
| TickChanger       | 1.2.0            | <details><summary>Change `ctx.tick`'s emoji.</summary>Monkeypatches the ctx.tick method to react with a given emoji of your choice.</details>              |
| JoinPing          | 1.0.1            | <details><summary>Ping people on server join</summary>Ghost ping people in multiple channels to alert them about it.</details>                             |
| Timer             | 1.0.0            | <details><summary>Start timers</summary>Start a timer that countdowns until the given duration.</details>                                                  |

## Support

Incase you encounter a bug, either create an issue on the repo

<h4 align="center"> OR </h4>

You can post your query and ping me in #support-othercogs in the [cog support server](https://discord.gg/GET4DVk)<|MERGE_RESOLUTION|>--- conflicted
+++ resolved
@@ -23,13 +23,8 @@
 ## Cogs
 | Name              | Version          | Functionality (Click to see full description)                                                                                                              |
 |-------------------|------------------|------------------------------------------------------------------------------------------------------------------------------------------------------------|
-<<<<<<< HEAD
-| DonationLogging   | 2.1.0            | <details><summary>Store donation amounts.</summary>This cog allows you to store a member's donations in a guild.</details>                                 |
-| Giveaways         | 2.3.0            | <details><summary>Host embedded giveaways using reactions.</summary>Start giveaways in your server using reactions and advanced requirements.</details>    |
-=======
 | DonationLogging   | 2.1.1            | <details><summary>Store donation amounts.</summary>This cog allows you to store a member's donations in a guild.</details>                                 |
 | Giveaways         | 2.4.0            | <details><summary>Host embedded giveaways using reactions.</summary>Start giveaways in your server using reactions and advanced requirements.</details>    |
->>>>>>> 86e06832
 | Notes             | 1.0.0            | <details><summary>Moderation Notes</summary>Keep moderation notes on people.</details>                                                                     |
 | VoteTracker       | 1.6.0            | <details><summary>Track votes for your bot on top.gg</summary>Track votes for your bot on top.gg and give users roles accordingly.</details>               |
 | HitOrMiss         | 1.3.1            | <details><summary>Throw stuff at others.</summary>Throw items at users and hope you kill them. Buy items from the shop.</details>                          |
